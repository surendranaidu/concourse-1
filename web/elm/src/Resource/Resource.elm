--- conflicted
+++ resolved
@@ -564,52 +564,6 @@
 
                 _ ->
                     ( model, effects )
-<<<<<<< HEAD
-
-        Click PinIcon ->
-            case model.pinnedVersion of
-                PinnedDynamicallyTo _ _ ->
-                    ( { model
-                        | pinnedVersion =
-                            Pinned.startUnpinning model.pinnedVersion
-                      }
-                    , effects ++ [ DoUnpinVersion model.resourceIdentifier ]
-                    )
-
-                _ ->
-                    ( model, effects )
-
-        Click (VersionToggle versionID) ->
-            let
-                enabledState : Maybe Models.VersionEnabledState
-                enabledState =
-                    model.versions.content
-                        |> List.Extra.find (.id >> (==) versionID)
-                        |> Maybe.map .enabled
-            in
-            case enabledState of
-                Just Models.Enabled ->
-                    ( updateVersion versionID
-                        (\v ->
-                            { v | enabled = Models.Changing }
-                        )
-                        model
-                    , effects ++ [ DoToggleVersion Message.Disable versionID ]
-                    )
-
-                Just Models.Disabled ->
-                    ( updateVersion versionID
-                        (\v ->
-                            { v | enabled = Models.Changing }
-                        )
-                        model
-                    , effects ++ [ DoToggleVersion Message.Enable versionID ]
-                    )
-
-                _ ->
-                    ( model, effects )
-=======
->>>>>>> ee0f2517
 
         Click PinIcon ->
             case model.pinnedVersion of
@@ -849,20 +803,12 @@
 
 
 paginationMenu :
-<<<<<<< HEAD
-    { a
-        | versions : Paginated Models.Version
-        , resourceIdentifier : Concourse.ResourceIdentifier
-        , hovered : Maybe DomID
-    }
-=======
     { a | hovered : Maybe DomID }
     ->
         { b
             | versions : Paginated Models.Version
             , resourceIdentifier : Concourse.ResourceIdentifier
         }
->>>>>>> ee0f2517
     -> Html Message
 paginationMenu { hovered } { versions, resourceIdentifier } =
     let
@@ -1010,14 +956,8 @@
             case checkStatus of
                 Models.CurrentlyChecking ->
                     Spinner.spinner
-<<<<<<< HEAD
-                        { size = "14px"
-                        , margin = "7px"
-                        , hoverable = Nothing
-=======
                         { sizePx = 14
                         , margin = "7px"
->>>>>>> ee0f2517
                         }
 
                 _ ->
@@ -1104,10 +1044,6 @@
         { b
             | pinnedVersion : Models.PinnedVersion
             , resourceIdentifier : Concourse.ResourceIdentifier
-<<<<<<< HEAD
-            , hovered : Maybe DomID
-=======
->>>>>>> ee0f2517
             , pinCommentLoading : Bool
         }
     -> Html Message
@@ -1181,14 +1117,8 @@
                             )
                             (if pinCommentLoading then
                                 [ Spinner.spinner
-<<<<<<< HEAD
-                                    { size = "12px"
-                                    , margin = "0px"
-                                    , hoverable = Nothing
-=======
                                     { sizePx = 12
                                     , margin = "0"
->>>>>>> ee0f2517
                                     }
                                 ]
 
@@ -1211,15 +1141,8 @@
 
 
 pinBar :
-<<<<<<< HEAD
-    { a
-        | pinnedVersion : Models.PinnedVersion
-        , hovered : Maybe DomID
-    }
-=======
     { a | hovered : Maybe DomID }
     -> { b | pinnedVersion : Models.PinnedVersion }
->>>>>>> ee0f2517
     -> Html Message
 pinBar { hovered } { pinnedVersion } =
     let
@@ -1298,20 +1221,12 @@
 
 
 viewVersionedResources :
-<<<<<<< HEAD
-    { a
-        | versions : Paginated Models.Version
-        , pinnedVersion : Models.PinnedVersion
-        , hovered : Maybe DomID
-    }
-=======
     { a | hovered : Maybe DomID }
     ->
         { b
             | versions : Paginated Models.Version
             , pinnedVersion : Models.PinnedVersion
         }
->>>>>>> ee0f2517
     -> Html Message
 viewVersionedResources { hovered } { versions, pinnedVersion } =
     versions.content
@@ -1447,14 +1362,8 @@
 
             Models.Changing ->
                 [ Spinner.spinner
-<<<<<<< HEAD
-                    { size = "12.5px"
-                    , margin = "6.25px"
-                    , hoverable = Nothing
-=======
                     { sizePx = 12.5
                     , margin = "6.25px"
->>>>>>> ee0f2517
                     }
                 ]
 
@@ -1508,14 +1417,8 @@
 
             InTransition ->
                 [ Spinner.spinner
-<<<<<<< HEAD
-                    { size = "12.5px"
-                    , margin = "6.25px"
-                    , hoverable = Nothing
-=======
                     { sizePx = 12.5
                     , margin = "6.25px"
->>>>>>> ee0f2517
                     }
                 ]
 
