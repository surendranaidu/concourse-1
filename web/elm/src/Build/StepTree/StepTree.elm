module Build.StepTree.StepTree exposing
    ( extendHighlight
    , finished
    , init
    , setHighlight
    , switchTab
    , toggleStep
    , updateTooltip
    , view
    )

import Ansi.Log
import Array exposing (Array)
import Build.Models exposing (StepHeaderType(..))
import Build.StepTree.Models
    exposing
        ( HookedStep
        , MetadataField
        , Step
        , StepFocus
        , StepName
        , StepState(..)
        , StepTree(..)
        , StepTreeModel
        , TabFocus(..)
        , Version
        , finishTree
        , focusRetry
        , map
        , updateAt
        , wrapHook
        , wrapMultiStep
        , wrapStep
        )
import Build.Styles as Styles
import Concourse
import Date exposing (Date)
import Date.Format
import Debug
import Dict exposing (Dict)
<<<<<<< HEAD
import DictView
=======
import Effects exposing (Effect(..))
>>>>>>> 66745981
import Html exposing (Html)
import Html.Attributes exposing (attribute, class, classList, href, style, target)
import Html.Events exposing (onClick, onMouseDown, onMouseEnter, onMouseLeave)
import Message.Effects exposing (Effect(..))
import Message.Message exposing (Hoverable(..), Message(..))
import Routes exposing (Highlight(..), StepID, showHighlight)
import StrictEvents
import Views.DictView as DictView
import Views.Spinner as Spinner


init :
    Highlight
    -> Concourse.BuildResources
    -> Concourse.BuildPlan
    -> StepTreeModel
init hl resources plan =
    case plan.step of
        Concourse.BuildStepTask name ->
            initBottom hl Task plan.id name

        Concourse.BuildStepGet name version ->
            initBottom hl
                (Get << setupGetStep resources name version)
                plan.id
                name

        Concourse.BuildStepPut name ->
            initBottom hl Put plan.id name

        Concourse.BuildStepAggregate plans ->
            initMultiStep hl resources plan.id Aggregate plans

        Concourse.BuildStepDo plans ->
            initMultiStep hl resources plan.id Do plans

        Concourse.BuildStepRetry plans ->
            initMultiStep hl resources plan.id (Retry plan.id 1 Auto) plans

        Concourse.BuildStepOnSuccess hookedPlan ->
            initHookedStep hl resources OnSuccess hookedPlan

        Concourse.BuildStepOnFailure hookedPlan ->
            initHookedStep hl resources OnFailure hookedPlan

        Concourse.BuildStepOnAbort hookedPlan ->
            initHookedStep hl resources OnAbort hookedPlan

        Concourse.BuildStepEnsure hookedPlan ->
            initHookedStep hl resources Ensure hookedPlan

        Concourse.BuildStepTry plan ->
            initWrappedStep hl resources Try plan

        Concourse.BuildStepTimeout plan ->
            initWrappedStep hl resources Timeout plan


initMultiStep :
    Highlight
    -> Concourse.BuildResources
    -> String
    -> (Array StepTree -> StepTree)
    -> Array Concourse.BuildPlan
    -> StepTreeModel
initMultiStep hl resources planId constructor plans =
    let
        inited =
            Array.map (init hl resources) plans

        trees =
            Array.map .tree inited

        selfFoci =
            Dict.singleton planId { update = identity }

        foci =
            inited
                |> Array.map .foci
                |> Array.indexedMap wrapMultiStep
                |> Array.foldr Dict.union selfFoci
    in
    StepTreeModel (constructor trees) foci hl Nothing


initBottom :
    Highlight
    -> (Step -> StepTree)
    -> StepID
    -> StepName
    -> StepTreeModel
initBottom hl create id name =
    let
        step =
            { id = id
            , name = name
            , state = StepStatePending
            , log = Ansi.Log.init Ansi.Log.Cooked
            , error = Nothing
            , expanded =
                case hl of
                    HighlightNothing ->
                        Nothing

                    HighlightLine stepID _ ->
                        if id == stepID then
                            Just True

                        else
                            Nothing

                    HighlightRange stepID _ _ ->
                        if id == stepID then
                            Just True

                        else
                            Nothing
            , version = Nothing
            , metadata = []
            , firstOccurrence = False
            , timestamps = Dict.empty
            }
    in
    { tree = create step
    , foci = Dict.singleton id { update = identity }
    , highlight = hl
    , tooltip = Nothing
    }


initWrappedStep :
    Highlight
    -> Concourse.BuildResources
    -> (StepTree -> StepTree)
    -> Concourse.BuildPlan
    -> StepTreeModel
initWrappedStep hl resources create plan =
    let
        { tree, foci } =
            init hl resources plan
    in
    { tree = create tree
    , foci = Dict.map wrapStep foci
    , highlight = hl
    , tooltip = Nothing
    }


initHookedStep :
    Highlight
    -> Concourse.BuildResources
    -> (HookedStep -> StepTree)
    -> Concourse.HookedPlan
    -> StepTreeModel
initHookedStep hl resources create hookedPlan =
    let
        stepModel =
            init hl resources hookedPlan.step

        hookModel =
            init hl resources hookedPlan.hook
    in
    { tree = create { step = stepModel.tree, hook = hookModel.tree }
    , foci =
        Dict.union
            (Dict.map wrapStep stepModel.foci)
            (Dict.map wrapHook hookModel.foci)
    , highlight = hl
    , tooltip = Nothing
    }


treeIsActive : StepTree -> Bool
treeIsActive tree =
    case tree of
        Aggregate trees ->
            List.any treeIsActive (Array.toList trees)

        Do trees ->
            List.any treeIsActive (Array.toList trees)

        OnSuccess { step } ->
            treeIsActive step

        OnFailure { step } ->
            treeIsActive step

        OnAbort { step } ->
            treeIsActive step

        Ensure { step } ->
            treeIsActive step

        Try tree ->
            treeIsActive tree

        Timeout tree ->
            treeIsActive tree

        Retry _ _ _ trees ->
            List.any treeIsActive (Array.toList trees)

        Task step ->
            stepIsActive step

        Get step ->
            stepIsActive step

        Put step ->
            stepIsActive step


stepIsActive : Step -> Bool
stepIsActive =
    isActive << .state


setupGetStep : Concourse.BuildResources -> StepName -> Maybe Version -> Step -> Step
setupGetStep resources name version step =
    { step
        | version = version
        , firstOccurrence = isFirstOccurrence resources.inputs name
    }


isFirstOccurrence : List Concourse.BuildResourcesInput -> StepName -> Bool
isFirstOccurrence resources step =
    case resources of
        [] ->
            False

        { name, firstOccurrence } :: rest ->
            if name == step then
                firstOccurrence

            else
                isFirstOccurrence rest step


finished : StepTreeModel -> StepTreeModel
finished root =
    { root | tree = finishTree root.tree }


toggleStep : StepID -> StepTreeModel -> ( StepTreeModel, List Effect )
toggleStep id root =
    ( updateAt
        id
        (map (\step -> { step | expanded = toggleExpanded step }))
        root
    , []
    )


switchTab : StepID -> Int -> StepTreeModel -> ( StepTreeModel, List Effect )
switchTab id tab root =
    ( updateAt id (focusRetry tab) root, [] )


setHighlight : StepID -> Int -> StepTreeModel -> ( StepTreeModel, List Effect )
setHighlight id line root =
    let
        hl =
            HighlightLine id line
    in
    ( { root | highlight = hl }, [ ModifyUrl (showHighlight hl) ] )


extendHighlight : StepID -> Int -> StepTreeModel -> ( StepTreeModel, List Effect )
extendHighlight id line root =
    let
        hl =
            case root.highlight of
                HighlightNothing ->
                    HighlightLine id line

                HighlightLine currentID currentLine ->
                    if currentID == id then
                        if currentLine < line then
                            HighlightRange id currentLine line

                        else
                            HighlightRange id line currentLine

                    else
                        HighlightLine id line

                HighlightRange currentID currentLine _ ->
                    if currentID == id then
                        if currentLine < line then
                            HighlightRange id currentLine line

                        else
                            HighlightRange id line currentLine

                    else
                        HighlightLine id line
    in
    ( { root | highlight = hl }, [ ModifyUrl (showHighlight hl) ] )


toggleExpanded : Step -> Maybe Bool
toggleExpanded { expanded, state } =
    Just <| not <| Maybe.withDefault (autoExpanded state) expanded


updateTooltip :
    { a
        | hoveredElement : Maybe Hoverable
        , hoveredCounter : Int
    }
    -> StepTreeModel
    -> ( StepTreeModel, List Effect )
updateTooltip { hoveredElement, hoveredCounter } model =
    let
        newTooltip =
            case hoveredElement of
                Just (FirstOccurrenceIcon id) ->
                    if hoveredCounter > 0 then
                        Just id

                    else
                        Nothing

                _ ->
                    Nothing
    in
    ( { model | tooltip = newTooltip }, [] )


view : StepTreeModel -> Html Message
view model =
    viewTree model model.tree


viewTree : StepTreeModel -> StepTree -> Html Message
viewTree model tree =
    case tree of
        Task step ->
            viewStep model step StepHeaderTask

        Get step ->
            viewStep model step (StepHeaderGet step.firstOccurrence)

        Put step ->
            viewStep model step StepHeaderPut

        Try step ->
            viewTree model step

        Retry id tab _ steps ->
            Html.div [ class "retry" ]
                [ Html.ul [ class "retry-tabs" ]
                    (Array.toList <| Array.indexedMap (viewTab id tab) steps)
                , case Array.get (tab - 1) steps of
                    Just step ->
                        viewTree model step

                    Nothing ->
                        Debug.crash "impossible (bogus tab selected)"
                ]

        Timeout step ->
            viewTree model step

        Aggregate steps ->
            Html.div [ class "aggregate" ]
                (Array.toList <| Array.map (viewSeq model) steps)

        Do steps ->
            Html.div [ class "do" ]
                (Array.toList <| Array.map (viewSeq model) steps)

        OnSuccess { step, hook } ->
            viewHooked "success" model step hook

        OnFailure { step, hook } ->
            viewHooked "failure" model step hook

        OnAbort { step, hook } ->
            viewHooked "abort" model step hook

        Ensure { step, hook } ->
            viewHooked "ensure" model step hook


viewTab : StepID -> Int -> Int -> StepTree -> Html Message
viewTab id currentTab idx step =
    let
        tab =
            idx + 1
    in
    Html.li
        [ classList [ ( "current", currentTab == tab ), ( "inactive", not <| treeIsActive step ) ] ]
        [ Html.a [ onClick (SwitchTab id tab) ] [ Html.text (toString tab) ] ]


viewSeq : StepTreeModel -> StepTree -> Html Message
viewSeq model tree =
    Html.div [ class "seq" ] [ viewTree model tree ]


viewHooked : String -> StepTreeModel -> StepTree -> StepTree -> Html Message
viewHooked name model step hook =
    Html.div [ class "hooked" ]
        [ Html.div [ class "step" ] [ viewTree model step ]
        , Html.div [ class "children" ]
            [ Html.div [ class ("hook hook-" ++ name) ] [ viewTree model hook ]
            ]
        ]


isActive : StepState -> Bool
isActive =
    (/=) StepStatePending


autoExpanded : StepState -> Bool
autoExpanded state =
    isActive state && state /= StepStateSucceeded


viewStep : StepTreeModel -> Step -> StepHeaderType -> Html Message
viewStep model { id, name, log, state, error, expanded, version, metadata, firstOccurrence, timestamps } headerType =
    Html.div
        [ classList
            [ ( "build-step", True )
            , ( "inactive", not <| isActive state )
            ]
        , attribute "data-step-name" name
        ]
        [ Html.div
            [ class "header"
            , style Styles.stepHeader
            , onClick (ToggleStep id)
            ]
            [ Html.div
                [ style [ ( "display", "flex" ) ] ]
                [ viewStepHeaderIcon headerType (model.tooltip == Just id) id
                , Html.h3 [] [ Html.text name ]
                ]
            , Html.div
                [ style [ ( "display", "flex" ) ] ]
                [ viewVersion version
                , viewStepState state
                ]
            ]
        , Html.div
            [ classList
                [ ( "step-body", True )
                , ( "clearfix", True )
                , ( "step-collapsed", not <| Maybe.withDefault (autoExpanded state) expanded )
                ]
            ]
          <|
            if Maybe.withDefault (autoExpanded state) (Maybe.map (always True) expanded) then
                [ viewMetadata metadata
                , Html.pre [ class "timestamped-logs" ] <|
                    viewLogs log timestamps model.highlight id
                , case error of
                    Nothing ->
                        Html.span [] []

                    Just msg ->
                        Html.span [ class "error" ] [ Html.pre [] [ Html.text msg ] ]
                ]

            else
                []
        ]


viewLogs : Ansi.Log.Model -> Dict Int Date -> Highlight -> String -> List (Html Message)
viewLogs { lines } timestamps hl id =
    Array.toList <| Array.indexedMap (\idx -> viewTimestampedLine timestamps hl id (idx + 1)) lines


viewTimestampedLine : Dict Int Date -> Highlight -> StepID -> Int -> Ansi.Log.Line -> Html Message
viewTimestampedLine timestamps hl id lineNo line =
    let
        highlighted =
            case hl of
                HighlightNothing ->
                    False

                HighlightLine hlId hlLine ->
                    hlId == id && hlLine == lineNo

                HighlightRange hlId hlLine1 hlLine2 ->
                    hlId == id && lineNo >= hlLine1 && lineNo <= hlLine2

        ts =
            Dict.get lineNo timestamps
    in
    Html.tr
        [ classList
            [ ( "timestamped-line", True )
            , ( "highlighted-line", highlighted )
            ]
        ]
        [ viewTimestamp hl id ( lineNo, ts )
        , viewLine line
        ]


viewLine : Ansi.Log.Line -> Html Message
viewLine line =
    Html.td [ class "timestamped-content" ]
        [ Ansi.Log.viewLine line
        ]


viewTimestamp : Highlight -> String -> ( Int, Maybe Date ) -> Html Message
viewTimestamp hl id ( line, date ) =
    Html.a
        [ href (showHighlight (HighlightLine id line))
        , StrictEvents.onLeftClickOrShiftLeftClick (SetHighlight id line) (ExtendHighlight id line)
        ]
        [ case date of
            Just date ->
                Html.td [ class "timestamp", attribute "data-timestamp" (Date.Format.format "%H:%M:%S" date) ] []

            _ ->
                Html.td [ class "timestamp placeholder" ] []
        ]


viewVersion : Maybe Version -> Html Message
viewVersion version =
    Maybe.withDefault Dict.empty version
        |> Dict.map (always Html.text)
        |> DictView.view []


viewMetadata : List MetadataField -> Html Message
viewMetadata =
    List.map
        (\{ name, value } ->
            ( name
            , Html.pre []
                [ if String.startsWith "http://" value || String.startsWith "https://" value then
                    Html.a
                        [ href value
                        , target "_blank"
                        , style [ ( "text-decoration-line", "underline" ) ]
                        ]
                        [ Html.text value ]

                  else
                    Html.text value
                ]
            )
        )
        >> Dict.fromList
        >> DictView.view []


viewStepState : StepState -> Html Message
viewStepState state =
    case state of
        StepStateRunning ->
            Spinner.spinner { size = "14px", margin = "7px" }

        StepStatePending ->
            Html.div
                [ attribute "data-step-state" "pending"
                , style <| Styles.stepStatusIcon "ic-pending"
                ]
                []

        StepStateInterrupted ->
            Html.div
                [ attribute "data-step-state" "interrupted"
                , style <| Styles.stepStatusIcon "ic-interrupted"
                ]
                []

        StepStateCancelled ->
            Html.div
                [ attribute "data-step-state" "cancelled"
                , style <| Styles.stepStatusIcon "ic-cancelled"
                ]
                []

        StepStateSucceeded ->
            Html.div
                [ attribute "data-step-state" "succeeded"
                , style <| Styles.stepStatusIcon "ic-success-check"
                ]
                []

        StepStateFailed ->
            Html.div
                [ attribute "data-step-state" "failed"
                , style <| Styles.stepStatusIcon "ic-failure-times"
                ]
                []

        StepStateErrored ->
            Html.div
                [ attribute "data-step-state" "errored"
                , style <| Styles.stepStatusIcon "ic-exclamation-triangle"
                ]
                []


viewStepHeaderIcon : StepHeaderType -> Bool -> StepID -> Html Message
viewStepHeaderIcon headerType tooltip id =
    let
        eventHandlers =
            if headerType == StepHeaderGet True then
                [ onMouseLeave <| Hover Nothing
                , onMouseEnter <| Hover <| Just <| FirstOccurrenceIcon id
                ]

            else
                []
    in
    Html.div
        ([ style <| Styles.stepHeaderIcon headerType ] ++ eventHandlers)
        (if tooltip then
            [ Html.div
                [ style Styles.firstOccurrenceTooltip ]
                [ Html.text "new version" ]
            , Html.div
                [ style Styles.firstOccurrenceTooltipArrow ]
                []
            ]

         else
            []
        )<|MERGE_RESOLUTION|>--- conflicted
+++ resolved
@@ -38,11 +38,6 @@
 import Date.Format
 import Debug
 import Dict exposing (Dict)
-<<<<<<< HEAD
-import DictView
-=======
-import Effects exposing (Effect(..))
->>>>>>> 66745981
 import Html exposing (Html)
 import Html.Attributes exposing (attribute, class, classList, href, style, target)
 import Html.Events exposing (onClick, onMouseDown, onMouseEnter, onMouseLeave)
