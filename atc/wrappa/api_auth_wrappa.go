package wrappa

import (
	"github.com/concourse/concourse/atc"
	"github.com/concourse/concourse/atc/api/auth"
	"github.com/tedsuo/rata"
)

type APIAuthWrappa struct {
	checkPipelineAccessHandlerFactory   auth.CheckPipelineAccessHandlerFactory
	checkBuildReadAccessHandlerFactory  auth.CheckBuildReadAccessHandlerFactory
	checkBuildWriteAccessHandlerFactory auth.CheckBuildWriteAccessHandlerFactory
	checkWorkerTeamAccessHandlerFactory auth.CheckWorkerTeamAccessHandlerFactory
}

func NewAPIAuthWrappa(
	checkPipelineAccessHandlerFactory auth.CheckPipelineAccessHandlerFactory,
	checkBuildReadAccessHandlerFactory auth.CheckBuildReadAccessHandlerFactory,
	checkBuildWriteAccessHandlerFactory auth.CheckBuildWriteAccessHandlerFactory,
	checkWorkerTeamAccessHandlerFactory auth.CheckWorkerTeamAccessHandlerFactory,
) *APIAuthWrappa {
	return &APIAuthWrappa{
		checkPipelineAccessHandlerFactory:   checkPipelineAccessHandlerFactory,
		checkBuildReadAccessHandlerFactory:  checkBuildReadAccessHandlerFactory,
		checkBuildWriteAccessHandlerFactory: checkBuildWriteAccessHandlerFactory,
		checkWorkerTeamAccessHandlerFactory: checkWorkerTeamAccessHandlerFactory,
	}
}

func (wrappa *APIAuthWrappa) Wrap(handlers rata.Handlers) rata.Handlers {
	wrapped := rata.Handlers{}

	rejector := auth.UnauthorizedRejector{}

	for name, handler := range handlers {
		newHandler := handler

		switch name {
		// unauthenticated / delegating to handler
		case atc.DownloadCLI,
			atc.CheckResourceWebHook,
			atc.GetInfo,
			atc.ListTeams,
			atc.ListAllPipelines,
			atc.ListPipelines,
			atc.ListAllJobs,
			atc.ListAllResources,
			atc.ListBuilds,
			atc.MainJobBadge:

		// pipeline is public or authorized
		case atc.GetBuild,
			atc.BuildResources:
			newHandler = wrappa.checkBuildReadAccessHandlerFactory.AnyJobHandler(handler, rejector)

		// pipeline and job are public or authorized
		case atc.GetBuildPreparation,
			atc.BuildEvents,
<<<<<<< HEAD
			atc.GetBuildPlan:
=======
			atc.ListBuildArtifacts:
>>>>>>> 4f2eba63
			newHandler = wrappa.checkBuildReadAccessHandlerFactory.CheckIfPrivateJobHandler(handler, rejector)

			// resource belongs to authorized team
		case atc.AbortBuild:
			newHandler = wrappa.checkBuildWriteAccessHandlerFactory.HandlerFor(handler, rejector)

		// requester is system, admin team, or worker owning team
		case atc.PruneWorker,
			atc.LandWorker,
			atc.RetireWorker,
			atc.ListDestroyingVolumes,
			atc.ListDestroyingContainers,
			atc.ReportWorkerContainers,
			atc.ReportWorkerVolumes:
			newHandler = wrappa.checkWorkerTeamAccessHandlerFactory.HandlerFor(handler, rejector)

		// pipeline is public or authorized
		case atc.GetPipeline,
			atc.GetJobBuild,
			atc.PipelineBadge,
			atc.JobBadge,
			atc.ListJobs,
			atc.GetJob,
			atc.ListJobBuilds,
			atc.ListPipelineBuilds,
			atc.GetResource,
			atc.ListBuildsWithVersionAsInput,
			atc.ListBuildsWithVersionAsOutput,
			atc.GetResourceCausality,
			atc.GetResourceVersion,
			atc.ListResources,
			atc.ListResourceTypes,
			atc.ListResourceVersions:
			newHandler = wrappa.checkPipelineAccessHandlerFactory.HandlerFor(handler, rejector)

		// authenticated
		case atc.CreateBuild,
			atc.GetContainer,
			atc.HijackContainer,
			atc.ListContainers,
			atc.ListWorkers,
			atc.RegisterWorker,
			atc.HeartbeatWorker,
			atc.DeleteWorker,
			atc.SetTeam,
			atc.ListTeamBuilds,
			atc.RenameTeam,
			atc.DestroyTeam,
			atc.ListVolumes:
			newHandler = auth.CheckAuthenticationHandler(handler, rejector)

		case atc.GetLogLevel,
			atc.SetLogLevel,
			atc.GetInfoCreds:
			newHandler = auth.CheckAdminHandler(handler, rejector)

		// authorized (requested team matches resource team)
		case atc.CheckResource,
			atc.CheckResourceType,
			atc.CreateJobBuild,
			atc.CreatePipelineBuild,
			atc.DeletePipeline,
			atc.DisableResourceVersion,
			atc.EnableResourceVersion,
			atc.PinResourceVersion,
			atc.UnpinResource,
			atc.SetPinCommentOnResource,
			atc.GetConfig,
			atc.GetCC,
			atc.GetVersionsDB,
			atc.ListJobInputs,
			atc.OrderPipelines,
			atc.PauseJob,
			atc.PausePipeline,
			atc.RenamePipeline,
			atc.UnpauseJob,
			atc.UnpausePipeline,
			atc.ExposePipeline,
			atc.HidePipeline,
			atc.SaveConfig,
			atc.ClearTaskCache,
			atc.CreateArtifact,
			atc.GetArtifact:
			newHandler = auth.CheckAuthorizationHandler(handler, rejector)

		// think about it!
		default:
			panic("you missed a spot")
		}

		wrapped[name] = auth.CSRFValidationHandler(newHandler, rejector)
	}

	return wrapped
}<|MERGE_RESOLUTION|>--- conflicted
+++ resolved
@@ -56,11 +56,8 @@
 		// pipeline and job are public or authorized
 		case atc.GetBuildPreparation,
 			atc.BuildEvents,
-<<<<<<< HEAD
-			atc.GetBuildPlan:
-=======
+			atc.GetBuildPlan,
 			atc.ListBuildArtifacts:
->>>>>>> 4f2eba63
 			newHandler = wrappa.checkBuildReadAccessHandlerFactory.CheckIfPrivateJobHandler(handler, rejector)
 
 			// resource belongs to authorized team
