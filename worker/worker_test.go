--- conflicted
+++ resolved
@@ -604,11 +604,7 @@
 			})
 
 			It("returns the container and no error", func() {
-<<<<<<< HEAD
-				foundContainer, found, err := worker.LookupContainer(handle)
-=======
-				foundContainer, err := worker.LookupContainer(logger, handle)
->>>>>>> f06b12d1
+				foundContainer, found, err := worker.LookupContainer(logger, handle)
 				Ω(err).ShouldNot(HaveOccurred())
 				Ω(found).Should(BeTrue())
 
@@ -620,13 +616,7 @@
 				var findErr error
 
 				JustBeforeEach(func() {
-<<<<<<< HEAD
-					var err error
-					foundContainer, _, err = worker.LookupContainer(handle)
-					Ω(err).ShouldNot(HaveOccurred())
-=======
-					foundContainer, findErr = worker.LookupContainer(logger, handle)
->>>>>>> f06b12d1
+					foundContainer, _, findErr = worker.LookupContainer(logger, handle)
 				})
 
 				Context("when the concourse:volumes property is present", func() {
@@ -709,11 +699,7 @@
 			})
 
 			It("returns nil and forwards the error", func() {
-<<<<<<< HEAD
-				foundContainer, _, err := worker.LookupContainer(handle)
-=======
-				foundContainer, err := worker.LookupContainer(logger, handle)
->>>>>>> f06b12d1
+				foundContainer, _, err := worker.LookupContainer(logger, handle)
 				Ω(err).Should(Equal(expectedErr))
 
 				Ω(foundContainer).Should(BeNil())
@@ -721,56 +707,6 @@
 		})
 	})
 
-<<<<<<< HEAD
-=======
-	Describe("FindContainersForIdentifiers", func() {
-		var (
-			id Identifier
-		)
-
-		BeforeEach(func() {
-			id = Identifier{Name: "some-name"}
-		})
-
-		Context("when finding the containers succeeds", func() {
-			var (
-				fakeContainer *gfakes.FakeContainer
-			)
-
-			BeforeEach(func() {
-				fakeContainer = new(gfakes.FakeContainer)
-				fakeContainer.HandleReturns("some-handle")
-				fakeContainers := []garden.Container{fakeContainer}
-
-				fakeGardenClient.ContainersReturns(fakeContainers, nil)
-			})
-
-			It("returns the containers without error", func() {
-				foundContainers, err := worker.FindContainersForIdentifier(logger, id)
-				Ω(err).ShouldNot(HaveOccurred())
-
-				Ω(len(foundContainers)).Should(Equal(1))
-				Ω(foundContainers[0].Handle()).Should(Equal(fakeContainer.Handle()))
-			})
-		})
-
-		Context("when finding the containers fails", func() {
-			expectedErr := errors.New("nope")
-
-			BeforeEach(func() {
-				fakeGardenClient.ContainersReturns(nil, expectedErr)
-			})
-
-			It("returns nil and forwards the error", func() {
-				foundContainers, err := worker.FindContainersForIdentifier(logger, id)
-
-				Ω(err).Should(Equal(expectedErr))
-				Ω(foundContainers).Should(BeNil())
-			})
-		})
-	})
-
->>>>>>> f06b12d1
 	Describe("FindContainerForIdentifier", func() {
 		var (
 			id Identifier
@@ -785,11 +721,7 @@
 		})
 
 		JustBeforeEach(func() {
-<<<<<<< HEAD
-			foundContainer, found, lookupErr = worker.FindContainerForIdentifier(id)
-=======
-			foundContainer, lookupErr = worker.FindContainerForIdentifier(logger, id)
->>>>>>> f06b12d1
+			foundContainer, found, lookupErr = worker.FindContainerForIdentifier(logger, id)
 		})
 
 		Context("when the container can be found", func() {
