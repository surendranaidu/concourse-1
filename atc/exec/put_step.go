package exec

import (
	"context"

	"code.cloudfoundry.org/lager"
	"code.cloudfoundry.org/lager/lagerctx"
	"github.com/concourse/concourse/atc"
	"github.com/concourse/concourse/atc/creds"
	"github.com/concourse/concourse/atc/db"
	"github.com/concourse/concourse/atc/resource"
	"github.com/concourse/concourse/atc/worker"
)

//go:generate counterfeiter . PutDelegate

type PutDelegate interface {
	BuildStepDelegate

	Finished(lager.Logger, ExitStatus, VersionInfo)
}

// PutStep produces a resource version using preconfigured params and any data
// available in the worker.ArtifactRepository.
type PutStep struct {
	build db.Build

	name         string
	resourceType string
	resource     string
	source       creds.Source
	params       creds.Params
	tags         atc.Tags
	inputs       PutInputs

	delegate              PutDelegate
	resourceFactory       resource.ResourceFactory
	resourceConfigFactory db.ResourceConfigFactory
	planID                atc.PlanID
	containerMetadata     db.ContainerMetadata
	stepMetadata          StepMetadata

	resourceTypes creds.VersionedResourceTypes

	versionInfo VersionInfo
	succeeded   bool
}

func NewPutStep(
	build db.Build,
	name string,
	resourceType string,
	resourceName string,
	source creds.Source,
	params creds.Params,
	tags atc.Tags,
	inputs PutInputs,
	delegate PutDelegate,
	resourceFactory resource.ResourceFactory,
	resourceConfigFactory db.ResourceConfigFactory,
	planID atc.PlanID,
	containerMetadata db.ContainerMetadata,
	stepMetadata StepMetadata,
	resourceTypes creds.VersionedResourceTypes,
) *PutStep {
	return &PutStep{
		build: build,

<<<<<<< HEAD
		resourceType:      resourceType,
		name:              name,
		resource:          resourceName,
		source:            source,
		params:            params,
		tags:              tags,
		inputs:            inputs,
		delegate:          delegate,
		resourceFactory:   resourceFactory,
		planID:            planID,
		containerMetadata: containerMetadata,
		stepMetadata:      stepMetadata,
		resourceTypes:     resourceTypes,
=======
		resourceType:          resourceType,
		name:                  name,
		resource:              resourceName,
		source:                source,
		params:                params,
		tags:                  tags,
		delegate:              delegate,
		resourceFactory:       resourceFactory,
		resourceConfigFactory: resourceConfigFactory,
		planID:                planID,
		containerMetadata:     containerMetadata,
		stepMetadata:          stepMetadata,
		resourceTypes:         resourceTypes,
>>>>>>> fa65a8a4
	}
}

// Run chooses a worker that supports the step's resource type and creates a
// container.
//
// All worker.ArtifactSources present in the worker.ArtifactRepository are then brought into
// the container, using volumes if possible, and streaming content over if not.
//
// The resource's put script is then invoked. If the context is canceled, the
// script will be interrupted.
func (step *PutStep) Run(ctx context.Context, state RunState) error {
	logger := lagerctx.FromContext(ctx)

	containerInputs, err := step.inputs.FindAll(state.Artifacts())
	if err != nil {
		return err
	}

	containerSpec := worker.ContainerSpec{
		ImageSpec: worker.ImageSpec{
			ResourceType: step.resourceType,
		},
		Tags:   step.tags,
		TeamID: step.build.TeamID(),

		Dir: resource.ResourcesDir("put"),

		Env: step.stepMetadata.Env(),

		Inputs: containerInputs,
	}

	putResource, err := step.resourceFactory.NewResource(
		ctx,
		logger,
		db.NewBuildStepContainerOwner(step.build.ID(), step.planID, step.build.TeamID()),
		step.containerMetadata,
		containerSpec,
		step.resourceTypes,
		step.delegate,
	)
	if err != nil {
		return err
	}

	source, err := step.source.Evaluate()
	if err != nil {
		return err
	}

	params, err := step.params.Evaluate()
	if err != nil {
		return err
	}

	versionedSource, err := putResource.Put(
		ctx,
		resource.IOConfig{
			Stdout: step.delegate.Stdout(),
			Stderr: step.delegate.Stderr(),
		},
		source,
		params,
	)

	if err != nil {
		logger.Error("failed-to-put-resource", err)

		if err, ok := err.(resource.ErrResourceScriptFailed); ok {
			step.delegate.Finished(logger, ExitStatus(err.ExitStatus), VersionInfo{})
			return nil
		}

		return err
	}

	step.versionInfo = VersionInfo{
		Version:  versionedSource.Version(),
		Metadata: versionedSource.Metadata(),
	}

	if step.resource != "" {
		logger = logger.WithData(lager.Data{"step": step.name, "resource": step.resource, "resource-type": step.resourceType, "version": step.versionInfo.Version})
		resourceConfig, err := step.resourceConfigFactory.FindOrCreateResourceConfig(logger, step.resourceType, source, step.resourceTypes)
		if err != nil {
			logger.Error("failed-to-find-or-create-resource-config", err)
			return err
		}

		created, err := resourceConfig.SaveUncheckedVersion(step.versionInfo.Version, db.NewResourceConfigMetadataFields(step.versionInfo.Metadata))
		if err != nil {
			logger.Error("failed-to-save-version", err)
			return err
		}

		err = step.build.SaveOutput(resourceConfig, step.versionInfo.Version, step.name, step.resource, created)
		if err != nil {
			logger.Error("failed-to-save-output", err)
			return err
		}
	}

	state.StoreResult(step.planID, step.versionInfo)

	step.succeeded = true

	step.delegate.Finished(logger, 0, step.versionInfo)

	return nil
}

// VersionInfo returns the info of the pushed version.
func (step *PutStep) VersionInfo() VersionInfo {
	return step.versionInfo
}

// Succeeded returns true if the resource script exited successfully.
func (step *PutStep) Succeeded() bool {
	return step.succeeded
<<<<<<< HEAD
=======
}

type PutResourceSource struct {
	worker.ArtifactSource
}

func (source PutResourceSource) StreamTo(logger lager.Logger, dest worker.ArtifactDestination) error {
	return source.ArtifactSource.StreamTo(logger, worker.ArtifactDestination(dest))
}

type putInputSource struct {
	name   worker.ArtifactName
	source worker.ArtifactSource
}

func (s *putInputSource) Source() worker.ArtifactSource { return s.source }

func (s *putInputSource) DestinationPath() string {
	return resource.ResourcesDir("put/" + string(s.name))
>>>>>>> fa65a8a4
}<|MERGE_RESOLUTION|>--- conflicted
+++ resolved
@@ -66,27 +66,13 @@
 	return &PutStep{
 		build: build,
 
-<<<<<<< HEAD
-		resourceType:      resourceType,
-		name:              name,
-		resource:          resourceName,
-		source:            source,
-		params:            params,
-		tags:              tags,
-		inputs:            inputs,
-		delegate:          delegate,
-		resourceFactory:   resourceFactory,
-		planID:            planID,
-		containerMetadata: containerMetadata,
-		stepMetadata:      stepMetadata,
-		resourceTypes:     resourceTypes,
-=======
 		resourceType:          resourceType,
 		name:                  name,
 		resource:              resourceName,
 		source:                source,
 		params:                params,
 		tags:                  tags,
+		inputs:                inputs,
 		delegate:              delegate,
 		resourceFactory:       resourceFactory,
 		resourceConfigFactory: resourceConfigFactory,
@@ -94,7 +80,6 @@
 		containerMetadata:     containerMetadata,
 		stepMetadata:          stepMetadata,
 		resourceTypes:         resourceTypes,
->>>>>>> fa65a8a4
 	}
 }
 
@@ -215,26 +200,4 @@
 // Succeeded returns true if the resource script exited successfully.
 func (step *PutStep) Succeeded() bool {
 	return step.succeeded
-<<<<<<< HEAD
-=======
-}
-
-type PutResourceSource struct {
-	worker.ArtifactSource
-}
-
-func (source PutResourceSource) StreamTo(logger lager.Logger, dest worker.ArtifactDestination) error {
-	return source.ArtifactSource.StreamTo(logger, worker.ArtifactDestination(dest))
-}
-
-type putInputSource struct {
-	name   worker.ArtifactName
-	source worker.ArtifactSource
-}
-
-func (s *putInputSource) Source() worker.ArtifactSource { return s.source }
-
-func (s *putInputSource) DestinationPath() string {
-	return resource.ResourcesDir("put/" + string(s.name))
->>>>>>> fa65a8a4
 }