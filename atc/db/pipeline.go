package db

import (
	"database/sql"
	"encoding/json"
	"fmt"
	"strconv"
	"strings"
	"time"

	"code.cloudfoundry.org/lager"

	sq "github.com/Masterminds/squirrel"
	"github.com/concourse/concourse/atc"
	"github.com/concourse/concourse/atc/db/algorithm"
	"github.com/concourse/concourse/atc/db/lock"
)

type ErrResourceNotFound struct {
	Name string
}

func (e ErrResourceNotFound) Error() string {
	return fmt.Sprintf("resource '%s' not found", e.Name)
}

//go:generate counterfeiter . Pipeline

type Cause struct {
	ResourceVersionID int `json:"resource_version_id"`
	BuildID           int `json:"build_id"`
}

type Pipeline interface {
	ID() int
	Name() string
	TeamID() int
	TeamName() string
	Groups() atc.GroupConfigs
	ConfigVersion() ConfigVersion
	Public() bool
	Paused() bool
	ScopedName(string) string

	CheckPaused() (bool, error)
	Reload() (bool, error)

	Causality(versionedResourceID int) ([]Cause, error)
	ResourceVersion(resourceConfigVersionID int) (atc.ResourceVersion, bool, error)

	GetBuildsWithVersionAsInput(int, int) ([]Build, error)
	GetBuildsWithVersionAsOutput(int, int) ([]Build, error)
	Builds(page Page) ([]Build, Pagination, error)
<<<<<<< HEAD
=======
	CreateOneOffBuild() (Build, error)
	GetAllPendingBuilds() (map[string][]Build, error)
>>>>>>> 9a60628e
	BuildsWithTime(page Page) ([]Build, Pagination, error)

	DeleteBuildEventsByBuildIDs(buildIDs []int) error

	AcquireSchedulingLock(lager.Logger, time.Duration) (lock.Lock, bool, error)

	LoadVersionsDB() (*algorithm.VersionsDB, error)

	Resource(name string) (Resource, bool, error)
	Resources() (Resources, error)

	ResourceTypes() (ResourceTypes, error)
	ResourceType(name string) (ResourceType, bool, error)

	Job(name string) (Job, bool, error)
	Jobs() (Jobs, error)
	Dashboard() (Dashboard, error)

	Expose() error
	Hide() error

	Pause() error
	Unpause() error

	Destroy() error
	Rename(string) error
}

type pipeline struct {
	id            int
	name          string
	teamID        int
	teamName      string
	groups        atc.GroupConfigs
	configVersion ConfigVersion
	paused        bool
	public        bool

	cacheIndex int
	versionsDB *algorithm.VersionsDB

	conn        Conn
	lockFactory lock.LockFactory
}

//ConfigVersion is a sequence identifier used for compare-and-swap
type ConfigVersion int

type PipelinePausedState string

var pipelinesQuery = psql.Select(`
		p.id,
		p.name,
		p.groups,
		p.version,
		p.team_id,
		t.name,
		p.paused,
		p.public
	`).
	From("pipelines p").
	LeftJoin("teams t ON p.team_id = t.id")

const (
	PipelinePaused   PipelinePausedState = "paused"
	PipelineUnpaused PipelinePausedState = "unpaused"
	PipelineNoChange PipelinePausedState = "nochange"
)

func (state PipelinePausedState) Bool() *bool {
	yes := true
	no := false

	switch state {
	case PipelinePaused:
		return &yes
	case PipelineUnpaused:
		return &no
	case PipelineNoChange:
		return nil
	default:
		panic("unknown pipeline state")
	}
}

func newPipeline(conn Conn, lockFactory lock.LockFactory) *pipeline {
	return &pipeline{
		conn:        conn,
		lockFactory: lockFactory,
	}
}

func (p *pipeline) ID() int                      { return p.id }
func (p *pipeline) Name() string                 { return p.name }
func (p *pipeline) TeamID() int                  { return p.teamID }
func (p *pipeline) TeamName() string             { return p.teamName }
func (p *pipeline) Groups() atc.GroupConfigs     { return p.groups }
func (p *pipeline) ConfigVersion() ConfigVersion { return p.configVersion }
func (p *pipeline) Public() bool                 { return p.public }
func (p *pipeline) Paused() bool                 { return p.paused }

func (p *pipeline) ScopedName(n string) string {
	return p.name + ":" + n
}

// IMPORTANT: This method is broken with the new resource config versions changes
func (p *pipeline) Causality(versionedResourceID int) ([]Cause, error) {
	rows, err := p.conn.Query(`
		WITH RECURSIVE causality(versioned_resource_id, build_id) AS (
				SELECT bi.versioned_resource_id, bi.build_id
				FROM build_inputs bi
				WHERE bi.versioned_resource_id = $1
			UNION
				SELECT bi.versioned_resource_id, bi.build_id
				FROM causality t
				INNER JOIN build_outputs bo ON bo.build_id = t.build_id
				INNER JOIN build_inputs bi ON bi.versioned_resource_id = bo.versioned_resource_id
				INNER JOIN builds b ON b.id = bi.build_id
				AND NOT EXISTS (
					SELECT 1
					FROM build_outputs obo
					INNER JOIN builds ob ON ob.id = obo.build_id
					WHERE obo.build_id < bi.build_id
					AND ob.job_id = b.job_id
					AND obo.versioned_resource_id = bi.versioned_resource_id
				)
		)
		SELECT c.versioned_resource_id, c.build_id
		FROM causality c
		INNER JOIN builds b ON b.id = c.build_id
		ORDER BY b.start_time ASC, c.versioned_resource_id ASC
	`, versionedResourceID)
	if err != nil {
		return nil, err
	}

	var causality []Cause
	for rows.Next() {
		var vrID, buildID int
		err := rows.Scan(&vrID, &buildID)
		if err != nil {
			return nil, err
		}

		causality = append(causality, Cause{
			ResourceVersionID: vrID,
			BuildID:           buildID,
		})
	}

	return causality, nil
}

func (p *pipeline) CheckPaused() (bool, error) {
	var paused bool

	err := psql.Select("paused").
		From("pipelines").
		Where(sq.Eq{"id": p.id}).
		RunWith(p.conn).
		QueryRow().
		Scan(&paused)

	if err != nil {
		return false, err
	}

	return paused, nil
}
func (p *pipeline) Reload() (bool, error) {
	row := pipelinesQuery.Where(sq.Eq{"p.id": p.id}).
		RunWith(p.conn).
		QueryRow()

	err := scanPipeline(p, row)
	if err != nil {
		if err == sql.ErrNoRows {
			return false, nil
		}
		return false, err
	}

	return true, nil
}

func (p *pipeline) CreateJobBuild(jobName string) (Build, error) {
	tx, err := p.conn.Begin()
	if err != nil {
		return nil, err
	}

	defer Rollback(tx)

	buildName, jobID, err := getNewBuildNameForJob(tx, jobName, p.id)
	if err != nil {
		return nil, err
	}

	var buildID int
	err = psql.Insert("builds").
		Columns("name", "job_id", "team_id", "status", "manually_triggered").
		Values(buildName, jobID, p.teamID, "pending", true).
		Suffix("RETURNING id").
		RunWith(tx).
		QueryRow().
		Scan(&buildID)
	if err != nil {
		return nil, err
	}

	build := &build{conn: p.conn, lockFactory: p.lockFactory}
	err = scanBuild(build, buildsQuery.
		Where(sq.Eq{"b.id": buildID}).
		RunWith(tx).
		QueryRow(),
		p.conn.EncryptionStrategy(),
	)
	if err != nil {
		return nil, err
	}

	err = createBuildEventSeq(tx, buildID)
	if err != nil {
		return nil, err
	}

	err = tx.Commit()
	if err != nil {
		return nil, err
	}

	return build, nil
}

func (p *pipeline) GetAllPendingBuilds() (map[string][]Build, error) {
	builds := map[string][]Build{}

	rows, err := buildsQuery.
		Where(sq.Eq{
			"b.status":      BuildStatusPending,
			"j.active":      true,
			"b.pipeline_id": p.id,
		}).
		OrderBy("b.id").
		RunWith(p.conn).
		Query()
	if err != nil {
		return nil, err
	}

	defer Close(rows)

	for rows.Next() {
		build := &build{conn: p.conn, lockFactory: p.lockFactory}
		err = scanBuild(build, rows, p.conn.EncryptionStrategy())
		if err != nil {
			return nil, err
		}

		builds[build.JobName()] = append(builds[build.JobName()], build)
	}

	return builds, nil
}

// ResourceVersion is given a resource config version id and returns the
// resource version struct. This method is used by the API call
// GetResourceVersion to get all the attributes for that version of the
// resource.
func (p *pipeline) ResourceVersion(resourceConfigVersionID int) (atc.ResourceVersion, bool, error) {
	rv := atc.ResourceVersion{}
	var (
		versionBytes  string
		metadataBytes string
	)

	enabled := `
		NOT EXISTS (
			SELECT 1
			FROM resource_disabled_versions d, resources r
			WHERE v.version_md5 = d.version_md5
			AND r.resource_config_id = v.resource_config_id
			AND r.id = d.resource_id
		)`

	err := psql.Select("v.id", "v.version", "v.metadata", enabled).
		From("resource_config_versions v").
		Where(sq.Eq{
			"v.id": resourceConfigVersionID,
		}).
		RunWith(p.conn).
		QueryRow().
		Scan(&rv.ID, &versionBytes, &metadataBytes, &rv.Enabled)
	if err != nil {
		if err == sql.ErrNoRows {
			return atc.ResourceVersion{}, false, nil
		}

		return atc.ResourceVersion{}, false, err
	}

	err = json.Unmarshal([]byte(versionBytes), &rv.Version)
	if err != nil {
		return atc.ResourceVersion{}, false, err
	}

	err = json.Unmarshal([]byte(metadataBytes), &rv.Metadata)
	if err != nil {
		return atc.ResourceVersion{}, false, err
	}

	return rv, true, nil
}

func (p *pipeline) GetBuildsWithVersionAsInput(resourceID, resourceConfigVersionID int) ([]Build, error) {
	rows, err := buildsQuery.
		Join("build_resource_config_version_inputs bi ON bi.build_id = b.id").
		Join("resource_config_versions rcv ON rcv.version_md5 = bi.version_md5").
		Where(sq.Eq{
			"rcv.id":         resourceConfigVersionID,
			"bi.resource_id": resourceID,
		}).
		RunWith(p.conn).
		Query()
	if err != nil {
		return nil, err
	}
	defer Close(rows)

	builds := []Build{}
	for rows.Next() {
		build := &build{conn: p.conn, lockFactory: p.lockFactory}
		err = scanBuild(build, rows, p.conn.EncryptionStrategy())
		if err != nil {
			return nil, err
		}
		builds = append(builds, build)
	}

	return builds, err
}

func (p *pipeline) GetBuildsWithVersionAsOutput(resourceID, resourceConfigVersionID int) ([]Build, error) {
	rows, err := buildsQuery.
		Join("build_resource_config_version_outputs bo ON bo.build_id = b.id").
		Join("resource_config_versions rcv ON rcv.version_md5 = bo.version_md5").
		Where(sq.Eq{
			"rcv.id":         resourceConfigVersionID,
			"bo.resource_id": resourceID,
		}).
		RunWith(p.conn).
		Query()
	if err != nil {
		return nil, err
	}
	defer Close(rows)

	builds := []Build{}
	for rows.Next() {
		build := &build{conn: p.conn, lockFactory: p.lockFactory}
		err = scanBuild(build, rows, p.conn.EncryptionStrategy())
		if err != nil {
			return nil, err
		}

		builds = append(builds, build)
	}

	return builds, err
}

func (p *pipeline) Resource(name string) (Resource, bool, error) {
	row := resourcesQuery.Where(sq.Eq{
		"r.pipeline_id": p.id,
		"r.name":        name,
	}).RunWith(p.conn).QueryRow()

	resource := &resource{conn: p.conn}
	err := scanResource(resource, row)
	if err != nil {
		if err == sql.ErrNoRows {
			return nil, false, nil
		}

		return nil, false, err
	}

	return resource, true, nil
}

func (p *pipeline) Builds(page Page) ([]Build, Pagination, error) {
	return getBuildsWithPagination(
		buildsQuery.Where(sq.Eq{"b.pipeline_id": p.id}), minMaxIdQuery, page, p.conn, p.lockFactory)
<<<<<<< HEAD
}

func (p *pipeline) BuildsWithTime(page Page) ([]Build, Pagination, error) {
	return getBuildsWithDates(
		buildsQuery.Where(sq.Eq{"b.pipeline_id": p.id}), minMaxIdQuery, page, p.conn, p.lockFactory)
=======
>>>>>>> 9a60628e
}

func (p *pipeline) BuildsWithTime(page Page) ([]Build, Pagination, error) {
	return getBuildsWithDates(
		buildsQuery.Where(sq.Eq{"b.pipeline_id": p.id}), minMaxIdQuery, page, p.conn, p.lockFactory)
}

func (p *pipeline) Resources() (Resources, error) {
	return resources(p.id, p.conn)
}

func (p *pipeline) ResourceTypes() (ResourceTypes, error) {
	rows, err := resourceTypesQuery.Where(sq.Eq{"r.pipeline_id": p.id}).RunWith(p.conn).Query()
	if err != nil {
		return nil, err
	}
	defer Close(rows)

	resourceTypes := []ResourceType{}

	for rows.Next() {
		resourceType := &resourceType{conn: p.conn}
		err := scanResourceType(resourceType, rows)
		if err != nil {
			return nil, err
		}

		resourceTypes = append(resourceTypes, resourceType)
	}

	return resourceTypes, nil
}

func (p *pipeline) ResourceType(name string) (ResourceType, bool, error) {
	row := resourceTypesQuery.Where(sq.Eq{
		"r.pipeline_id": p.id,
		"r.name":        name,
	}).RunWith(p.conn).QueryRow()

	resourceType := &resourceType{conn: p.conn}
	err := scanResourceType(resourceType, row)
	if err != nil {
		if err == sql.ErrNoRows {
			return nil, false, nil
		}

		return nil, false, err
	}

	return resourceType, true, nil
}

func (p *pipeline) Job(name string) (Job, bool, error) {
	row := jobsQuery.Where(sq.Eq{
		"j.name":        name,
		"j.active":      true,
		"j.pipeline_id": p.id,
	}).RunWith(p.conn).QueryRow()

	job := &job{conn: p.conn, lockFactory: p.lockFactory}
	err := scanJob(job, row)

	if err != nil {
		if err == sql.ErrNoRows {
			return nil, false, nil
		}

		return nil, false, err
	}

	return job, true, nil
}

func (p *pipeline) Jobs() (Jobs, error) {
	rows, err := jobsQuery.
		Where(sq.Eq{
			"pipeline_id": p.id,
			"active":      true,
		}).
		OrderBy("j.id ASC").
		RunWith(p.conn).
		Query()
	if err != nil {
		return nil, err
	}

	jobs, err := scanJobs(p.conn, p.lockFactory, rows)
	return jobs, err
}

func (p *pipeline) Dashboard() (Dashboard, error) {
	dashboard := Dashboard{}

	rows, err := jobsQuery.
		Where(sq.Eq{
			"pipeline_id": p.id,
			"active":      true,
		}).
		OrderBy("j.id ASC").
		RunWith(p.conn).
		Query()
	if err != nil {
		return nil, err
	}

	jobs, err := scanJobs(p.conn, p.lockFactory, rows)
	if err != nil {
		return nil, err
	}

	nextBuilds, err := p.getBuildsFrom("next_build_id")
	if err != nil {
		return nil, err
	}

	finishedBuilds, err := p.getBuildsFrom("latest_completed_build_id")
	if err != nil {
		return nil, err
	}

	for _, job := range jobs {
		dashboardJob := DashboardJob{
			Job: job,
		}

		if nextBuild, found := nextBuilds[job.Name()]; found {
			dashboardJob.NextBuild = nextBuild
		}

		if finishedBuild, found := finishedBuilds[job.Name()]; found {
			dashboardJob.FinishedBuild = finishedBuild
		}

		dashboard = append(dashboard, dashboardJob)
	}

	return dashboard, nil
}

func (p *pipeline) Pause() error {
	_, err := psql.Update("pipelines").
		Set("paused", true).
		Where(sq.Eq{
			"id": p.id,
		}).
		RunWith(p.conn).
		Exec()

	return err
}

func (p *pipeline) Unpause() error {
	_, err := psql.Update("pipelines").
		Set("paused", false).
		Where(sq.Eq{
			"id": p.id,
		}).
		RunWith(p.conn).
		Exec()

	return err
}

func (p *pipeline) Hide() error {
	_, err := psql.Update("pipelines").
		Set("public", false).
		Where(sq.Eq{
			"id": p.id,
		}).
		RunWith(p.conn).
		Exec()

	return err
}

func (p *pipeline) Expose() error {
	_, err := psql.Update("pipelines").
		Set("public", true).
		Where(sq.Eq{
			"id": p.id,
		}).
		RunWith(p.conn).
		Exec()

	return err
}

func (p *pipeline) Rename(name string) error {
	_, err := psql.Update("pipelines").
		Set("name", name).
		Where(sq.Eq{
			"id": p.id,
		}).
		RunWith(p.conn).
		Exec()

	return err
}

func (p *pipeline) Destroy() error {
	_, err := psql.Delete("pipelines").
		Where(sq.Eq{
			"id": p.id,
		}).
		RunWith(p.conn).
		Exec()

	return err
}

func (p *pipeline) LoadVersionsDB() (*algorithm.VersionsDB, error) {
	var cacheIndex int
	err := psql.Select("cache_index").
		From("pipelines").
		Where(sq.Eq{"id": p.id}).
		RunWith(p.conn).
		QueryRow().
		Scan(&cacheIndex)
	if err != nil {
		return nil, err
	}

	if p.versionsDB != nil && p.cacheIndex == cacheIndex {
		return p.versionsDB, nil
	}

	db := &algorithm.VersionsDB{
		BuildOutputs:     []algorithm.BuildOutput{},
		BuildInputs:      []algorithm.BuildInput{},
		ResourceVersions: []algorithm.ResourceVersion{},
		JobIDs:           map[string]int{},
		ResourceIDs:      map[string]int{},
	}

	rows, err := psql.Select("v.id, v.check_order, r.id, o.build_id, b.job_id").
		From("build_resource_config_version_outputs o").
		Join("builds b ON b.id = o.build_id").
		Join("resource_config_versions v ON v.version_md5 = o.version_md5").
		Join("resources r ON r.id = o.resource_id").
		LeftJoin("resource_disabled_versions d ON d.resource_id = r.id AND d.version_md5 = v.version_md5").
		Where(sq.Expr("r.resource_config_id = v.resource_config_id")).
		Where(sq.NotEq{
			"v.check_order": 0,
		}).
		Where(sq.Eq{
			"b.status":      BuildStatusSucceeded,
			"r.pipeline_id": p.id,
			"d.resource_id": nil,
			"d.version_md5": nil,
		}).
		RunWith(p.conn).
		Query()
	if err != nil {
		return nil, err
	}

	defer Close(rows)

	for rows.Next() {
		var output algorithm.BuildOutput
		err = rows.Scan(&output.VersionID, &output.CheckOrder, &output.ResourceID, &output.BuildID, &output.JobID)
		if err != nil {
			return nil, err
		}

		output.ResourceVersion.CheckOrder = output.CheckOrder

		db.BuildOutputs = append(db.BuildOutputs, output)
	}

	rows, err = psql.Select("v.id, v.check_order, r.id, i.build_id, i.name, b.job_id, b.status = 'succeeded'").
		From("build_resource_config_version_inputs i").
		Join("builds b ON b.id = i.build_id").
		Join("resource_config_versions v ON v.version_md5 = i.version_md5").
		Join("resources r ON r.id = i.resource_id").
		LeftJoin("resource_disabled_versions d ON d.resource_id = r.id AND d.version_md5 = v.version_md5").
		Where(sq.Expr("r.resource_config_id = v.resource_config_id")).
		Where(sq.NotEq{
			"v.check_order": 0,
		}).
		Where(sq.Eq{
			"r.pipeline_id": p.id,
			"d.resource_id": nil,
			"d.version_md5": nil,
		}).
		RunWith(p.conn).
		Query()
	if err != nil {
		return nil, err
	}

	defer Close(rows)

	for rows.Next() {
		var succeeded bool

		var input algorithm.BuildInput
		err = rows.Scan(&input.VersionID, &input.CheckOrder, &input.ResourceID, &input.BuildID, &input.InputName, &input.JobID, &succeeded)
		if err != nil {
			return nil, err
		}

		input.ResourceVersion.CheckOrder = input.CheckOrder

		db.BuildInputs = append(db.BuildInputs, input)

		if succeeded {
			// implicit output
			db.BuildOutputs = append(db.BuildOutputs, algorithm.BuildOutput{
				ResourceVersion: input.ResourceVersion,
				JobID:           input.JobID,
				BuildID:         input.BuildID,
			})
		}
	}

	rows, err = psql.Select("v.id, v.check_order, r.id").
		From("resource_config_versions v").
		Join("resources r ON r.resource_config_id = v.resource_config_id").
		LeftJoin("resource_disabled_versions d ON d.resource_id = r.id AND d.version_md5 = v.version_md5").
		Where(sq.NotEq{
			"v.check_order": 0,
		}).
		Where(sq.Eq{
			"r.pipeline_id": p.id,
			"d.resource_id": nil,
			"d.version_md5": nil,
		}).
		RunWith(p.conn).
		Query()
	if err != nil {
		return nil, err
	}

	defer Close(rows)

	for rows.Next() {
		var output algorithm.ResourceVersion
		err = rows.Scan(&output.VersionID, &output.CheckOrder, &output.ResourceID)
		if err != nil {
			return nil, err
		}

		db.ResourceVersions = append(db.ResourceVersions, output)
	}

	rows, err = psql.Select("j.name, j.id").
		From("jobs j").
		Where(sq.Eq{"j.pipeline_id": p.id}).
		RunWith(p.conn).
		Query()
	if err != nil {
		return nil, err
	}

	defer Close(rows)

	for rows.Next() {
		var name string
		var id int
		err = rows.Scan(&name, &id)
		if err != nil {
			return nil, err
		}

		db.JobIDs[name] = id
	}

	rows, err = psql.Select("r.name, r.id").
		From("resources r").
		Where(sq.Eq{"r.pipeline_id": p.id}).
		RunWith(p.conn).
		Query()
	if err != nil {
		return nil, err
	}

	defer Close(rows)

	for rows.Next() {
		var name string
		var id int
		err = rows.Scan(&name, &id)
		if err != nil {
			return nil, err
		}

		db.ResourceIDs[name] = id
	}

	p.versionsDB = db
	p.cacheIndex = cacheIndex

	return db, nil
}

func (p *pipeline) DeleteBuildEventsByBuildIDs(buildIDs []int) error {
	if len(buildIDs) == 0 {
		return nil
	}

	interfaceBuildIDs := make([]interface{}, len(buildIDs))
	for i, buildID := range buildIDs {
		interfaceBuildIDs[i] = buildID
	}

	indexStrings := make([]string, len(buildIDs))
	for i := range indexStrings {
		indexStrings[i] = "$" + strconv.Itoa(i+1)
	}

	tx, err := p.conn.Begin()
	if err != nil {
		return err
	}

	defer Rollback(tx)

	_, err = tx.Exec(`
   DELETE FROM build_events
	 WHERE build_id IN (`+strings.Join(indexStrings, ",")+`)
	 `, interfaceBuildIDs...)
	if err != nil {
		return err
	}

	_, err = tx.Exec(`
		UPDATE builds
		SET reap_time = now()
		WHERE id IN (`+strings.Join(indexStrings, ",")+`)
	`, interfaceBuildIDs...)
	if err != nil {
		return err
	}

	err = tx.Commit()
	return err
}

func (p *pipeline) AcquireSchedulingLock(logger lager.Logger, interval time.Duration) (lock.Lock, bool, error) {
	lock, acquired, err := p.lockFactory.Acquire(
		logger.Session("lock", lager.Data{
			"pipeline": p.name,
		}),
		lock.NewPipelineSchedulingLockLockID(p.id),
	)
	if err != nil {
		return nil, false, err
	}

	if !acquired {
		return nil, false, nil
	}

	var keepLock bool
	defer func() {
		if !keepLock {
			err = lock.Release()
			if err != nil {
				logger.Error("failed-to-release-lock", err)
			}
		}
	}()

	result, err := p.conn.Exec(`
		UPDATE pipelines
		SET last_scheduled = now()
		WHERE id = $1
			AND now() - last_scheduled > ($2 || ' SECONDS')::INTERVAL
	`, p.id, interval.Seconds())
	if err != nil {
		return nil, false, err
	}

	rows, err := result.RowsAffected()
	if err != nil {
		return nil, false, err
	}

	if rows == 0 {
		return nil, false, nil
	}

	keepLock = true

	return lock, true, nil
}

func (p *pipeline) CreateOneOffBuild() (Build, error) {
	tx, err := p.conn.Begin()
	if err != nil {
		return nil, err
	}

	defer Rollback(tx)

	build := &build{conn: p.conn, lockFactory: p.lockFactory}
	err = createBuild(tx, build, map[string]interface{}{
		"name":        sq.Expr("nextval('one_off_name')"),
		"pipeline_id": p.id,
		"team_id":     p.teamID,
		"status":      BuildStatusPending,
	})
	if err != nil {
		return nil, err
	}

	err = tx.Commit()
	if err != nil {
		return nil, err
	}

	return build, nil
}

func (p *pipeline) incrementCheckOrderWhenNewerVersion(tx Tx, resourceID int, resourceType string, version string) error {
	_, err := tx.Exec(`
		WITH max_checkorder AS (
			SELECT max(check_order) co
			FROM versioned_resources
			WHERE resource_id = $1
			AND type = $2
		)

		UPDATE versioned_resources
		SET check_order = mc.co + 1
		FROM max_checkorder mc
		WHERE resource_id = $1
		AND type = $2
		AND version = $3
		AND check_order <= mc.co;`, resourceID, resourceType, version)
	return err
}

func (p *pipeline) getBuildsFrom(col string) (map[string]Build, error) {
	rows, err := buildsQuery.
		Where(sq.Eq{
			"b.pipeline_id": p.id,
		}).
		Where(sq.Expr("j." + col + " = b.id")).
		RunWith(p.conn).Query()
	if err != nil {
		return nil, err
	}

	defer Close(rows)

	nextBuilds := make(map[string]Build)

	for rows.Next() {
		build := &build{conn: p.conn, lockFactory: p.lockFactory}
		err := scanBuild(build, rows, p.conn.EncryptionStrategy())
		if err != nil {
			return nil, err
		}
		nextBuilds[build.JobName()] = build
	}

	return nextBuilds, nil
}

func bumpCacheIndex(tx Tx, pipelineID int) error {
	res, err := psql.Update("pipelines").
		Set("cache_index", sq.Expr("cache_index + 1")).
		Where(sq.Eq{"id": pipelineID}).
		RunWith(tx).
		Exec()
	if err != nil {
		return err
	}

	rows, err := res.RowsAffected()
	if err != nil {
		return err
	}

	if rows != 1 {
		return nonOneRowAffectedError{rows}
	}

	return nil
}

func getNewBuildNameForJob(tx Tx, jobName string, pipelineID int) (string, int, error) {
	var buildName string
	var jobID int
	err := tx.QueryRow(`
		UPDATE jobs
		SET build_number_seq = build_number_seq + 1
		WHERE name = $1 AND pipeline_id = $2
		RETURNING build_number_seq, id
	`, jobName, pipelineID).Scan(&buildName, &jobID)
	return buildName, jobID, err
}

func resources(pipelineID int, conn Conn) (Resources, error) {
	rows, err := resourcesQuery.Where(sq.Eq{"r.pipeline_id": pipelineID}).RunWith(conn).Query()
	if err != nil {
		return nil, err
	}
	defer Close(rows)

	var resources Resources

	for rows.Next() {
		newResource := &resource{conn: conn}
		err := scanResource(newResource, rows)
		if err != nil {
			return nil, err
		}

		resources = append(resources, newResource)
	}

	return resources, nil
}<|MERGE_RESOLUTION|>--- conflicted
+++ resolved
@@ -51,11 +51,8 @@
 	GetBuildsWithVersionAsInput(int, int) ([]Build, error)
 	GetBuildsWithVersionAsOutput(int, int) ([]Build, error)
 	Builds(page Page) ([]Build, Pagination, error)
-<<<<<<< HEAD
-=======
 	CreateOneOffBuild() (Build, error)
 	GetAllPendingBuilds() (map[string][]Build, error)
->>>>>>> 9a60628e
 	BuildsWithTime(page Page) ([]Build, Pagination, error)
 
 	DeleteBuildEventsByBuildIDs(buildIDs []int) error
@@ -449,14 +446,6 @@
 func (p *pipeline) Builds(page Page) ([]Build, Pagination, error) {
 	return getBuildsWithPagination(
 		buildsQuery.Where(sq.Eq{"b.pipeline_id": p.id}), minMaxIdQuery, page, p.conn, p.lockFactory)
-<<<<<<< HEAD
-}
-
-func (p *pipeline) BuildsWithTime(page Page) ([]Build, Pagination, error) {
-	return getBuildsWithDates(
-		buildsQuery.Where(sq.Eq{"b.pipeline_id": p.id}), minMaxIdQuery, page, p.conn, p.lockFactory)
-=======
->>>>>>> 9a60628e
 }
 
 func (p *pipeline) BuildsWithTime(page Page) ([]Build, Pagination, error) {
