package db

import (
	"database/sql"
	"encoding/json"
	"fmt"
	"strconv"
	"strings"
	"time"

	sq "github.com/Masterminds/squirrel"
	"github.com/concourse/concourse/atc"
	"github.com/concourse/concourse/atc/db/lock"
	"github.com/concourse/concourse/atc/event"
)

type ErrResourceNotFound struct {
	Name string
}

func (e ErrResourceNotFound) Error() string {
	return fmt.Sprintf("resource '%s' not found", e.Name)
}

//go:generate counterfeiter . Pipeline

type Cause struct {
	ResourceVersionID int `json:"resource_version_id"`
	BuildID           int `json:"build_id"`
}

type Pipeline interface {
	ID() int
	Name() string
	TeamID() int
	TeamName() string
	Groups() atc.GroupConfigs
	ConfigVersion() ConfigVersion
	Public() bool
	Paused() bool
	RequestedTime() time.Time

	CheckPaused() (bool, error)
	Reload() (bool, error)

	Causality(versionedResourceID int) ([]Cause, error)
	ResourceVersion(resourceConfigVersionID int) (atc.ResourceVersion, bool, error)

	GetBuildsWithVersionAsInput(int, int) ([]Build, error)
	GetBuildsWithVersionAsOutput(int, int) ([]Build, error)
	Builds(page Page) ([]Build, Pagination, error)

	CreateOneOffBuild() (Build, error)
	CreateStartedBuild(plan atc.Plan) (Build, error)

	RequestSchedule() error
	UpdateLastScheduled(time.Time) error

	BuildsWithTime(page Page) ([]Build, Pagination, error)

	DeleteBuildEventsByBuildIDs(buildIDs []int) error

	LoadDebugVersionsDB() (*atc.DebugVersionsDB, error)

	Resource(name string) (Resource, bool, error)
	ResourceByID(id int) (Resource, bool, error)
	Resources() (Resources, error)

	ResourceTypes() (ResourceTypes, error)
	ResourceType(name string) (ResourceType, bool, error)
	ResourceTypeByID(id int) (ResourceType, bool, error)

	Job(name string) (Job, bool, error)
	Jobs() (Jobs, error)
	Dashboard() (Dashboard, error)

	Expose() error
	Hide() error

	Pause() error
	Unpause() error

	Destroy() error
	Rename(string) error
}

type pipeline struct {
	id            int
	name          string
	teamID        int
	teamName      string
	groups        atc.GroupConfigs
	configVersion ConfigVersion
	paused        bool
	public        bool
	requestedTime time.Time

	conn        Conn
	lockFactory lock.LockFactory
}

// ConfigVersion is a sequence identifier used for compare-and-swap.
type ConfigVersion int

var pipelinesQuery = psql.Select(`
		p.id,
		p.name,
		p.groups,
		p.version,
		p.team_id,
		t.name,
		p.paused,
		p.public,
		p.schedule_requested
	`).
	From("pipelines p").
	LeftJoin("teams t ON p.team_id = t.id")

func newPipeline(conn Conn, lockFactory lock.LockFactory) *pipeline {
	return &pipeline{
		conn:        conn,
		lockFactory: lockFactory,
	}
}

func (p *pipeline) ID() int                      { return p.id }
func (p *pipeline) Name() string                 { return p.name }
func (p *pipeline) TeamID() int                  { return p.teamID }
func (p *pipeline) TeamName() string             { return p.teamName }
func (p *pipeline) Groups() atc.GroupConfigs     { return p.groups }
func (p *pipeline) ConfigVersion() ConfigVersion { return p.configVersion }
func (p *pipeline) Public() bool                 { return p.public }
func (p *pipeline) Paused() bool                 { return p.paused }
func (p *pipeline) RequestedTime() time.Time     { return p.requestedTime }

// IMPORTANT: This method is broken with the new resource config versions changes
func (p *pipeline) Causality(versionedResourceID int) ([]Cause, error) {
	rows, err := p.conn.Query(`
		WITH RECURSIVE causality(versioned_resource_id, build_id) AS (
				SELECT bi.versioned_resource_id, bi.build_id
				FROM build_inputs bi
				WHERE bi.versioned_resource_id = $1
			UNION
				SELECT bi.versioned_resource_id, bi.build_id
				FROM causality t
				INNER JOIN build_outputs bo ON bo.build_id = t.build_id
				INNER JOIN build_inputs bi ON bi.versioned_resource_id = bo.versioned_resource_id
				INNER JOIN builds b ON b.id = bi.build_id
				AND NOT EXISTS (
					SELECT 1
					FROM build_outputs obo
					INNER JOIN builds ob ON ob.id = obo.build_id
					WHERE obo.build_id < bi.build_id
					AND ob.job_id = b.job_id
					AND obo.versioned_resource_id = bi.versioned_resource_id
				)
		)
		SELECT c.versioned_resource_id, c.build_id
		FROM causality c
		INNER JOIN builds b ON b.id = c.build_id
		ORDER BY b.start_time ASC, c.versioned_resource_id ASC
	`, versionedResourceID)
	if err != nil {
		return nil, err
	}

	var causality []Cause
	for rows.Next() {
		var vrID, buildID int
		err := rows.Scan(&vrID, &buildID)
		if err != nil {
			return nil, err
		}

		causality = append(causality, Cause{
			ResourceVersionID: vrID,
			BuildID:           buildID,
		})
	}

	return causality, nil
}

func (p *pipeline) CheckPaused() (bool, error) {
	var paused bool

	err := psql.Select("paused").
		From("pipelines").
		Where(sq.Eq{"id": p.id}).
		RunWith(p.conn).
		QueryRow().
		Scan(&paused)

	if err != nil {
		return false, err
	}

	return paused, nil
}
func (p *pipeline) Reload() (bool, error) {
	row := pipelinesQuery.Where(sq.Eq{"p.id": p.id}).
		RunWith(p.conn).
		QueryRow()

	err := scanPipeline(p, row)
	if err != nil {
		if err == sql.ErrNoRows {
			return false, nil
		}
		return false, err
	}

	return true, nil
}

func (p *pipeline) CreateJobBuild(jobName string) (Build, error) {
	tx, err := p.conn.Begin()
	if err != nil {
		return nil, err
	}

	defer Rollback(tx)

	buildName, jobID, err := getNewBuildNameForJob(tx, jobName, p.id)
	if err != nil {
		return nil, err
	}

	var buildID int
	err = psql.Insert("builds").
		Columns("name", "job_id", "team_id", "status", "manually_triggered").
		Values(buildName, jobID, p.teamID, "pending", true).
		Suffix("RETURNING id").
		RunWith(tx).
		QueryRow().
		Scan(&buildID)
	if err != nil {
		return nil, err
	}

	build := &build{conn: p.conn, lockFactory: p.lockFactory}
	err = scanBuild(build, buildsQuery.
		Where(sq.Eq{"b.id": buildID}).
		RunWith(tx).
		QueryRow(),
		p.conn.EncryptionStrategy(),
	)
	if err != nil {
		return nil, err
	}

	err = createBuildEventSeq(tx, buildID)
	if err != nil {
		return nil, err
	}

	err = tx.Commit()
	if err != nil {
		return nil, err
	}

	return build, nil
}

// ResourceVersion is given a resource config version id and returns the
// resource version struct. This method is used by the API call
// GetResourceVersion to get all the attributes for that version of the
// resource.
func (p *pipeline) ResourceVersion(resourceConfigVersionID int) (atc.ResourceVersion, bool, error) {
	rv := atc.ResourceVersion{}
	var (
		versionBytes  string
		metadataBytes string
	)

	enabled := `
		NOT EXISTS (
			SELECT 1
			FROM resource_disabled_versions d, resources r
			WHERE v.version_md5 = d.version_md5
			AND r.resource_config_scope_id = v.resource_config_scope_id
			AND r.id = d.resource_id
		)`

	err := psql.Select("v.id", "v.version", "v.metadata", enabled).
		From("resource_config_versions v").
		Where(sq.Eq{
			"v.id": resourceConfigVersionID,
		}).
		RunWith(p.conn).
		QueryRow().
		Scan(&rv.ID, &versionBytes, &metadataBytes, &rv.Enabled)
	if err != nil {
		if err == sql.ErrNoRows {
			return atc.ResourceVersion{}, false, nil
		}

		return atc.ResourceVersion{}, false, err
	}

	err = json.Unmarshal([]byte(versionBytes), &rv.Version)
	if err != nil {
		return atc.ResourceVersion{}, false, err
	}

	err = json.Unmarshal([]byte(metadataBytes), &rv.Metadata)
	if err != nil {
		return atc.ResourceVersion{}, false, err
	}

	return rv, true, nil
}

func (p *pipeline) GetBuildsWithVersionAsInput(resourceID, resourceConfigVersionID int) ([]Build, error) {
	rows, err := buildsQuery.
		Join("build_resource_config_version_inputs bi ON bi.build_id = b.id").
		Join("resource_config_versions rcv ON rcv.version_md5 = bi.version_md5").
		Where(sq.Eq{
			"rcv.id":         resourceConfigVersionID,
			"bi.resource_id": resourceID,
		}).
		RunWith(p.conn).
		Query()
	if err != nil {
		return nil, err
	}
	defer Close(rows)

	builds := []Build{}
	for rows.Next() {
		build := &build{conn: p.conn, lockFactory: p.lockFactory}
		err = scanBuild(build, rows, p.conn.EncryptionStrategy())
		if err != nil {
			return nil, err
		}
		builds = append(builds, build)
	}

	return builds, err
}

func (p *pipeline) GetBuildsWithVersionAsOutput(resourceID, resourceConfigVersionID int) ([]Build, error) {
	rows, err := buildsQuery.
		Join("build_resource_config_version_outputs bo ON bo.build_id = b.id").
		Join("resource_config_versions rcv ON rcv.version_md5 = bo.version_md5").
		Where(sq.Eq{
			"rcv.id":         resourceConfigVersionID,
			"bo.resource_id": resourceID,
		}).
		RunWith(p.conn).
		Query()
	if err != nil {
		return nil, err
	}
	defer Close(rows)

	builds := []Build{}
	for rows.Next() {
		build := &build{conn: p.conn, lockFactory: p.lockFactory}
		err = scanBuild(build, rows, p.conn.EncryptionStrategy())
		if err != nil {
			return nil, err
		}

		builds = append(builds, build)
	}

	return builds, err
}

func (p *pipeline) Resource(name string) (Resource, bool, error) {
	return p.resource(sq.Eq{
		"r.pipeline_id": p.id,
		"r.name":        name,
	})
}

func (p *pipeline) ResourceByID(id int) (Resource, bool, error) {
	return p.resource(sq.Eq{
		"r.pipeline_id": p.id,
		"r.id":          id,
	})
}

func (p *pipeline) resource(where map[string]interface{}) (Resource, bool, error) {
	row := resourcesQuery.
		Where(where).
		RunWith(p.conn).
		QueryRow()

	resource := &resource{conn: p.conn, lockFactory: p.lockFactory}
	err := scanResource(resource, row)
	if err != nil {
		if err == sql.ErrNoRows {
			return nil, false, nil
		}

		return nil, false, err
	}

	return resource, true, nil
}

func (p *pipeline) Builds(page Page) ([]Build, Pagination, error) {
	return getBuildsWithPagination(
		buildsQuery.Where(sq.Eq{"b.pipeline_id": p.id}), minMaxIdQuery, page, p.conn, p.lockFactory)
}

func (p *pipeline) BuildsWithTime(page Page) ([]Build, Pagination, error) {
	return getBuildsWithDates(
		buildsQuery.Where(sq.Eq{"b.pipeline_id": p.id}), minMaxIdQuery, page, p.conn, p.lockFactory)
}

func (p *pipeline) Resources() (Resources, error) {
	return resources(p.id, p.conn, p.lockFactory)
}

func (p *pipeline) ResourceTypes() (ResourceTypes, error) {
	rows, err := resourceTypesQuery.
		Where(sq.Eq{"r.pipeline_id": p.id}).
		OrderBy("r.name").
		RunWith(p.conn).
		Query()
	if err != nil {
		return nil, err
	}
	defer Close(rows)

	resourceTypes := []ResourceType{}

	for rows.Next() {
		resourceType := &resourceType{conn: p.conn, lockFactory: p.lockFactory}
		err := scanResourceType(resourceType, rows)
		if err != nil {
			return nil, err
		}

		resourceTypes = append(resourceTypes, resourceType)
	}

	return resourceTypes, nil
}

func (p *pipeline) ResourceType(name string) (ResourceType, bool, error) {
	return p.resourceType(sq.Eq{
		"r.pipeline_id": p.id,
		"r.name":        name,
	})
}

func (p *pipeline) ResourceTypeByID(id int) (ResourceType, bool, error) {
	return p.resourceType(sq.Eq{
		"r.pipeline_id": p.id,
		"r.id":          id,
	})
}

func (p *pipeline) resourceType(where map[string]interface{}) (ResourceType, bool, error) {
	row := resourceTypesQuery.
		Where(where).
		RunWith(p.conn).
		QueryRow()

	resourceType := &resourceType{conn: p.conn, lockFactory: p.lockFactory}
	err := scanResourceType(resourceType, row)
	if err != nil {
		if err == sql.ErrNoRows {
			return nil, false, nil
		}

		return nil, false, err
	}

	return resourceType, true, nil
}

func (p *pipeline) Job(name string) (Job, bool, error) {
	row := jobsQuery.Where(sq.Eq{
		"j.name":        name,
		"j.active":      true,
		"j.pipeline_id": p.id,
	}).RunWith(p.conn).QueryRow()

	job := &job{conn: p.conn, lockFactory: p.lockFactory}
	err := scanJob(job, row)

	if err != nil {
		if err == sql.ErrNoRows {
			return nil, false, nil
		}

		return nil, false, err
	}

	return job, true, nil
}

func (p *pipeline) Jobs() (Jobs, error) {
	rows, err := jobsQuery.
		Where(sq.Eq{
			"pipeline_id": p.id,
			"active":      true,
		}).
		OrderBy("j.id ASC").
		RunWith(p.conn).
		Query()
	if err != nil {
		return nil, err
	}

	jobs, err := scanJobs(p.conn, p.lockFactory, rows)
	return jobs, err
}

func (p *pipeline) Dashboard() (Dashboard, error) {
	dashboard := Dashboard{}

	tx, err := p.conn.Begin()
	if err != nil {
		return nil, err
	}

	defer Rollback(tx)

	rows, err := jobsQuery.
		Where(sq.Eq{
			"pipeline_id": p.id,
			"active":      true,
		}).
		OrderBy("j.id ASC").
		RunWith(tx).
		Query()
	if err != nil {
		return nil, err
	}

	jobs, err := scanJobs(p.conn, p.lockFactory, rows)
	if err != nil {
		return nil, err
	}

	nextBuilds, err := p.getBuildsFrom(tx, "next_build_id")
	if err != nil {
		return nil, err
	}

	finishedBuilds, err := p.getBuildsFrom(tx, "latest_completed_build_id")
	if err != nil {
		return nil, err
	}

	err = tx.Commit()
	if err != nil {
		return nil, err
	}

	for _, job := range jobs {
		dashboardJob := DashboardJob{
			Job: job,
		}

		if nextBuild, found := nextBuilds[job.Name()]; found {
			dashboardJob.NextBuild = nextBuild
		}

		if finishedBuild, found := finishedBuilds[job.Name()]; found {
			dashboardJob.FinishedBuild = finishedBuild
		}

		dashboard = append(dashboard, dashboardJob)
	}

	return dashboard, nil
}

func (p *pipeline) Pause() error {
	_, err := psql.Update("pipelines").
		Set("paused", true).
		Where(sq.Eq{
			"id": p.id,
		}).
		RunWith(p.conn).
		Exec()

	return err
}

func (p *pipeline) Unpause() error {
	_, err := psql.Update("pipelines").
		Set("paused", false).
		Where(sq.Eq{
			"id": p.id,
		}).
		RunWith(p.conn).
		Exec()

	return err
}

func (p *pipeline) Hide() error {
	_, err := psql.Update("pipelines").
		Set("public", false).
		Where(sq.Eq{
			"id": p.id,
		}).
		RunWith(p.conn).
		Exec()

	return err
}

func (p *pipeline) Expose() error {
	_, err := psql.Update("pipelines").
		Set("public", true).
		Where(sq.Eq{
			"id": p.id,
		}).
		RunWith(p.conn).
		Exec()

	return err
}

func (p *pipeline) Rename(name string) error {
	_, err := psql.Update("pipelines").
		Set("name", name).
		Where(sq.Eq{
			"id": p.id,
		}).
		RunWith(p.conn).
		Exec()

	return err
}

func (p *pipeline) Destroy() error {
	_, err := psql.Delete("pipelines").
		Where(sq.Eq{
			"id": p.id,
		}).
		RunWith(p.conn).
		Exec()

	return err
}

<<<<<<< HEAD
func (p *pipeline) LoadDebugVersionsDB() (*atc.DebugVersionsDB, error) {
	db := &atc.DebugVersionsDB{
		BuildOutputs:     []atc.DebugBuildOutput{},
		BuildInputs:      []atc.DebugBuildInput{},
		ResourceVersions: []atc.DebugResourceVersion{},
=======
func (p *pipeline) LoadVersionsDB() (*algorithm.VersionsDB, error) {
	tx, err := p.conn.Begin()
	if err != nil {
		return nil, err
	}

	defer Rollback(tx)

	var cacheIndex int
	err = psql.Select("cache_index").
		From("pipelines").
		Where(sq.Eq{"id": p.id}).
		RunWith(tx).
		QueryRow().
		Scan(&cacheIndex)
	if err != nil {
		return nil, err
	}

	if p.versionsDB != nil && p.cacheIndex == cacheIndex {
		return p.versionsDB, nil
	}

	db := &algorithm.VersionsDB{
		BuildOutputs:     []algorithm.BuildOutput{},
		BuildInputs:      []algorithm.BuildInput{},
		ResourceVersions: []algorithm.ResourceVersion{},
>>>>>>> 147212a3
		JobIDs:           map[string]int{},
		ResourceIDs:      map[string]int{},
	}

	rows, err := psql.Select("v.id, v.check_order, r.id, o.build_id, b.job_id").
		From("build_resource_config_version_outputs o").
		Join("builds b ON b.id = o.build_id").
		Join("resource_config_versions v ON v.version_md5 = o.version_md5").
		Join("resources r ON r.id = o.resource_id").
		Where(sq.Expr("r.resource_config_scope_id = v.resource_config_scope_id")).
		Where(sq.Expr("(r.id, v.version_md5) NOT IN (SELECT resource_id, version_md5 from resource_disabled_versions)")).
		Where(sq.NotEq{
			"v.check_order": 0,
		}).
		Where(sq.Eq{
			"b.status":      BuildStatusSucceeded,
			"r.pipeline_id": p.id,
		}).
		RunWith(tx).
		Query()
	if err != nil {
		return nil, err
	}

	defer Close(rows)

	for rows.Next() {
		var output atc.DebugBuildOutput
		err = rows.Scan(&output.VersionID, &output.CheckOrder, &output.ResourceID, &output.BuildID, &output.JobID)
		if err != nil {
			return nil, err
		}

		output.DebugResourceVersion.CheckOrder = output.CheckOrder

		db.BuildOutputs = append(db.BuildOutputs, output)
	}

	rows, err = psql.Select("v.id, v.check_order, r.id, i.build_id, i.name, b.job_id, b.status = 'succeeded'").
		From("build_resource_config_version_inputs i").
		Join("builds b ON b.id = i.build_id").
		Join("resource_config_versions v ON v.version_md5 = i.version_md5").
		Join("resources r ON r.id = i.resource_id").
		Where(sq.Expr("r.resource_config_scope_id = v.resource_config_scope_id")).
		Where(sq.Expr("(r.id, v.version_md5) NOT IN (SELECT resource_id, version_md5 from resource_disabled_versions)")).
		Where(sq.NotEq{
			"v.check_order": 0,
		}).
		Where(sq.Eq{
			"r.pipeline_id": p.id,
		}).
		RunWith(tx).
		Query()
	if err != nil {
		return nil, err
	}

	defer Close(rows)

	for rows.Next() {
		var succeeded bool

		var input atc.DebugBuildInput
		err = rows.Scan(&input.VersionID, &input.CheckOrder, &input.ResourceID, &input.BuildID, &input.InputName, &input.JobID, &succeeded)
		if err != nil {
			return nil, err
		}

		input.DebugResourceVersion.CheckOrder = input.CheckOrder

		db.BuildInputs = append(db.BuildInputs, input)

		if succeeded {
			// implicit output
			db.BuildOutputs = append(db.BuildOutputs, atc.DebugBuildOutput{
				DebugResourceVersion: input.DebugResourceVersion,
				JobID:                input.JobID,
				BuildID:              input.BuildID,
			})
		}
	}

	rows, err = psql.Select("v.id, v.check_order, r.id").
		From("resource_config_versions v").
		Join("resources r ON r.resource_config_scope_id = v.resource_config_scope_id").
		LeftJoin("resource_disabled_versions d ON d.resource_id = r.id AND d.version_md5 = v.version_md5").
		Where(sq.NotEq{
			"v.check_order": 0,
		}).
		Where(sq.Eq{
			"r.pipeline_id": p.id,
			"d.resource_id": nil,
			"d.version_md5": nil,
		}).
		RunWith(tx).
		Query()
	if err != nil {
		return nil, err
	}

	defer Close(rows)

	for rows.Next() {
		var output atc.DebugResourceVersion
		err = rows.Scan(&output.VersionID, &output.CheckOrder, &output.ResourceID)
		if err != nil {
			return nil, err
		}

		db.ResourceVersions = append(db.ResourceVersions, output)
	}

	rows, err = psql.Select("j.name, j.id").
		From("jobs j").
		Where(sq.Eq{"j.pipeline_id": p.id}).
		RunWith(tx).
		Query()
	if err != nil {
		return nil, err
	}

	defer Close(rows)

	for rows.Next() {
		var name string
		var id int
		err = rows.Scan(&name, &id)
		if err != nil {
			return nil, err
		}

		db.JobIDs[name] = id
	}

	rows, err = psql.Select("r.name, r.id").
		From("resources r").
		Where(sq.Eq{"r.pipeline_id": p.id}).
		RunWith(tx).
		Query()
	if err != nil {
		return nil, err
	}

	defer Close(rows)

	for rows.Next() {
		var name string
		var id int
		err = rows.Scan(&name, &id)
		if err != nil {
			return nil, err
		}

		db.ResourceIDs[name] = id
	}

<<<<<<< HEAD
=======
	err = tx.Commit()
	if err != nil {
		return nil, err
	}

	p.versionsDB = db
	p.cacheIndex = cacheIndex

>>>>>>> 147212a3
	return db, nil
}

func (p *pipeline) DeleteBuildEventsByBuildIDs(buildIDs []int) error {
	if len(buildIDs) == 0 {
		return nil
	}

	interfaceBuildIDs := make([]interface{}, len(buildIDs))
	for i, buildID := range buildIDs {
		interfaceBuildIDs[i] = buildID
	}

	indexStrings := make([]string, len(buildIDs))
	for i := range indexStrings {
		indexStrings[i] = "$" + strconv.Itoa(i+1)
	}

	tx, err := p.conn.Begin()
	if err != nil {
		return err
	}

	defer Rollback(tx)

	_, err = tx.Exec(`
   DELETE FROM build_events
	 WHERE build_id IN (`+strings.Join(indexStrings, ",")+`)
	 `, interfaceBuildIDs...)
	if err != nil {
		return err
	}

	_, err = tx.Exec(`
		UPDATE builds
		SET reap_time = now()
		WHERE id IN (`+strings.Join(indexStrings, ",")+`)
	`, interfaceBuildIDs...)
	if err != nil {
		return err
	}

	err = tx.Commit()
	return err
}

func (p *pipeline) CreateOneOffBuild() (Build, error) {
	tx, err := p.conn.Begin()
	if err != nil {
		return nil, err
	}

	defer Rollback(tx)

	build := &build{conn: p.conn, lockFactory: p.lockFactory}
	err = createBuild(tx, build, map[string]interface{}{
		"name":        sq.Expr("nextval('one_off_name')"),
		"pipeline_id": p.id,
		"team_id":     p.teamID,
		"status":      BuildStatusPending,
	})
	if err != nil {
		return nil, err
	}

	err = tx.Commit()
	if err != nil {
		return nil, err
	}

	return build, nil
}

func (p *pipeline) CreateStartedBuild(plan atc.Plan) (Build, error) {
	tx, err := p.conn.Begin()
	if err != nil {
		return nil, err
	}

	defer Rollback(tx)

	metadata, err := json.Marshal(plan)
	if err != nil {
		return nil, err
	}

	encryptedPlan, nonce, err := p.conn.EncryptionStrategy().Encrypt(metadata)
	if err != nil {
		return nil, err
	}

	build := &build{conn: p.conn, lockFactory: p.lockFactory}
	err = createBuild(tx, build, map[string]interface{}{
		"name":         sq.Expr("nextval('one_off_name')"),
		"pipeline_id":  p.id,
		"team_id":      p.teamID,
		"status":       BuildStatusStarted,
		"start_time":   sq.Expr("now()"),
		"schema":       schema,
		"private_plan": encryptedPlan,
		"public_plan":  plan.Public(),
		"nonce":        nonce,
	})
	if err != nil {
		return nil, err
	}

	err = build.saveEvent(tx, event.Status{
		Status: atc.StatusStarted,
		Time:   build.StartTime().Unix(),
	})
	if err != nil {
		return nil, err
	}

	err = tx.Commit()
	if err != nil {
		return nil, err
	}

	if err = p.conn.Bus().Notify(buildStartedChannel()); err != nil {
		return nil, err
	}

	if err = p.conn.Bus().Notify(buildEventsChannel(build.id)); err != nil {
		return nil, err
	}

	return build, nil
}

func (p *pipeline) RequestSchedule() error {
	tx, err := p.conn.Begin()
	if err != nil {
		return err
	}

	defer Rollback(tx)

	err = requestSchedule(tx, p.id)
	if err != nil {
		return err
	}

	return tx.Commit()
}

func (p *pipeline) UpdateLastScheduled(requestedTime time.Time) error {
	_, err := p.conn.Exec(`
		UPDATE pipelines
		SET last_scheduled = $2
		WHERE id = $1`, p.id, requestedTime)

	return err
}

func (p *pipeline) incrementCheckOrderWhenNewerVersion(tx Tx, resourceID int, resourceType string, version string) error {
	_, err := tx.Exec(`
		WITH max_checkorder AS (
			SELECT max(check_order) co
			FROM versioned_resources
			WHERE resource_id = $1
			AND type = $2
		)

		UPDATE versioned_resources
		SET check_order = mc.co + 1
		FROM max_checkorder mc
		WHERE resource_id = $1
		AND type = $2
		AND version = $3
		AND check_order <= mc.co;`, resourceID, resourceType, version)
	return err
}

func (p *pipeline) getBuildsFrom(tx Tx, col string) (map[string]Build, error) {
	rows, err := buildsQuery.
		Where(sq.Eq{
			"b.pipeline_id": p.id,
		}).
		Where(sq.Expr("j." + col + " = b.id")).
		RunWith(tx).Query()
	if err != nil {
		return nil, err
	}

	defer Close(rows)

	nextBuilds := make(map[string]Build)

	for rows.Next() {
		build := &build{conn: p.conn, lockFactory: p.lockFactory}
		err := scanBuild(build, rows, p.conn.EncryptionStrategy())
		if err != nil {
			return nil, err
		}
		nextBuilds[build.JobName()] = build
	}

	return nextBuilds, nil
}

func getNewBuildNameForJob(tx Tx, jobName string, pipelineID int) (string, int, error) {
	var buildName string
	var jobID int
	err := tx.QueryRow(`
		UPDATE jobs
		SET build_number_seq = build_number_seq + 1
		WHERE name = $1 AND pipeline_id = $2
		RETURNING build_number_seq, id
	`, jobName, pipelineID).Scan(&buildName, &jobID)
	return buildName, jobID, err
}

func resources(pipelineID int, conn Conn, lockFactory lock.LockFactory) (Resources, error) {
	rows, err := resourcesQuery.
		Where(sq.Eq{"r.pipeline_id": pipelineID}).
		OrderBy("r.name").
		RunWith(conn).
		Query()
	if err != nil {
		return nil, err
	}
	defer Close(rows)

	var resources Resources

	for rows.Next() {
		newResource := &resource{conn: conn, lockFactory: lockFactory}
		err := scanResource(newResource, rows)
		if err != nil {
			return nil, err
		}

		resources = append(resources, newResource)
	}

	return resources, nil
}

func requestSchedule(tx Tx, pipelineID int) error {
	result, err := psql.Update("pipelines").
		Set("schedule_requested", sq.Expr("now()")).
		Where(sq.Eq{
			"id": pipelineID,
		}).
		RunWith(tx).
		Exec()
	if err != nil {
		return err
	}

	rows, err := result.RowsAffected()
	if err != nil {
		return err
	}

	if rows != 1 {
		return nonOneRowAffectedError{rows}
	}

	return err
}<|MERGE_RESOLUTION|>--- conflicted
+++ resolved
@@ -644,43 +644,18 @@
 	return err
 }
 
-<<<<<<< HEAD
 func (p *pipeline) LoadDebugVersionsDB() (*atc.DebugVersionsDB, error) {
 	db := &atc.DebugVersionsDB{
 		BuildOutputs:     []atc.DebugBuildOutput{},
 		BuildInputs:      []atc.DebugBuildInput{},
 		ResourceVersions: []atc.DebugResourceVersion{},
-=======
-func (p *pipeline) LoadVersionsDB() (*algorithm.VersionsDB, error) {
-	tx, err := p.conn.Begin()
-	if err != nil {
-		return nil, err
-	}
-
-	defer Rollback(tx)
-
-	var cacheIndex int
-	err = psql.Select("cache_index").
-		From("pipelines").
-		Where(sq.Eq{"id": p.id}).
-		RunWith(tx).
-		QueryRow().
-		Scan(&cacheIndex)
-	if err != nil {
-		return nil, err
-	}
-
-	if p.versionsDB != nil && p.cacheIndex == cacheIndex {
-		return p.versionsDB, nil
-	}
-
-	db := &algorithm.VersionsDB{
-		BuildOutputs:     []algorithm.BuildOutput{},
-		BuildInputs:      []algorithm.BuildInput{},
-		ResourceVersions: []algorithm.ResourceVersion{},
->>>>>>> 147212a3
 		JobIDs:           map[string]int{},
 		ResourceIDs:      map[string]int{},
+	}
+
+	tx, err := p.conn.Begin()
+	if err != nil {
+		return nil, err
 	}
 
 	rows, err := psql.Select("v.id, v.check_order, r.id, o.build_id, b.job_id").
@@ -835,17 +810,11 @@
 		db.ResourceIDs[name] = id
 	}
 
-<<<<<<< HEAD
-=======
 	err = tx.Commit()
 	if err != nil {
 		return nil, err
 	}
 
-	p.versionsDB = db
-	p.cacheIndex = cacheIndex
-
->>>>>>> 147212a3
 	return db, nil
 }
 
