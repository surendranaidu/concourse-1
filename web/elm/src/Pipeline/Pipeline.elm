--- conflicted
+++ resolved
@@ -31,7 +31,7 @@
 import Json.Encode
 import Message.Callback exposing (Callback(..))
 import Message.Effects exposing (Effect(..))
-import Message.Message exposing (Message(..))
+import Message.Message exposing (Hoverable(..), Message(..))
 import Message.Subscription exposing (Delivery(..), Interval(..), Subscription(..))
 import Pipeline.Styles as Styles
 import RemoteData exposing (..)
@@ -290,31 +290,23 @@
         SetGroups groups ->
             ( model, effects ++ [ NavigateTo <| getNextUrl groups model ] )
 
-<<<<<<< HEAD
-        FromTopBar msg ->
-            let
-                ( newModel, newEffects ) =
-                    TopBar.update msg ( model, effects )
-            in
-            case msg of
-                TopBar.Msgs.TogglePipelinePaused pipelineIdentifier isPaused ->
-                    ( { newModel | isToggleLoading = True }
-                    , newEffects
-                        ++ [ SendTogglePipelineRequest
-                                pipelineIdentifier
-                                isPaused
-                           ]
-                    )
-
-                TopBar.Msgs.Hover isHovered ->
-                    ( { newModel | isToggleHovered = isHovered }, newEffects )
-
-                _ ->
-                    ( newModel, newEffects )
-=======
+        TogglePipelinePaused pipelineIdentifier isPaused ->
+            ( { model | isToggleLoading = True }
+            , effects
+                ++ [ SendTogglePipelineRequest
+                        pipelineIdentifier
+                        isPaused
+                   ]
+            )
+
+        Hover (Just (PipelineButton _)) ->
+            ( { model | isToggleHovered = True }, effects )
+
+        Hover Nothing ->
+            ( { model | isToggleHovered = False }, effects )
+
         _ ->
             ( model, effects )
->>>>>>> 6112ff3e
 
 
 getPinnedResources : Model -> List ( String, Concourse.Version )
